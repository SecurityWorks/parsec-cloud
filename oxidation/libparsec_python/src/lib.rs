// Parsec Cloud (https://parsec.cloud) Copyright (c) BSLv1.1 (eventually AGPLv3) 2016-2021 Scille SAS

use pyo3::prelude::*;

mod addrs;
mod binding_utils;
mod crypto;
mod ids;
mod invite;

/// A Python module implemented in Rust. The name of this function must match
/// the `lib.name` setting in the `Cargo.toml`, else Python will not be able to
/// import the module.
#[pymodule]
fn _libparsec(_py: Python, m: &PyModule) -> PyResult<()> {
    m.add_class::<crypto::HashDigest>()?;
    m.add_class::<crypto::SigningKey>()?;
    m.add_class::<crypto::VerifyKey>()?;
    m.add_class::<crypto::SecretKey>()?;
<<<<<<< HEAD
    m.add_class::<crypto::PrivateKey>()?;
    m.add_class::<crypto::PublicKey>()?;
=======
    m.add_class::<addrs::BackendAddr>()?;
    m.add_class::<addrs::BackendOrganizationAddr>()?;
    m.add_class::<addrs::BackendActionAddr>()?;
    m.add_class::<addrs::BackendOrganizationBootstrapAddr>()?;
    m.add_class::<addrs::BackendOrganizationFileLinkAddr>()?;
    m.add_class::<addrs::BackendInvitationAddr>()?;
    m.add_class::<ids::OrganizationID>()?;
    m.add_class::<ids::EntryID>()?;
    m.add_class::<ids::BlockID>()?;
    m.add_class::<ids::RealmID>()?;
    m.add_class::<ids::VlobID>()?;
    m.add_class::<ids::HumanHandle>()?;
    m.add_class::<ids::DeviceID>()?;
    m.add_class::<ids::DeviceName>()?;
    m.add_class::<ids::DeviceLabel>()?;
    m.add_class::<ids::UserID>()?;
    m.add_class::<invite::InvitationToken>()?;
>>>>>>> a4171dd1
    Ok(())
}<|MERGE_RESOLUTION|>--- conflicted
+++ resolved
@@ -17,10 +17,8 @@
     m.add_class::<crypto::SigningKey>()?;
     m.add_class::<crypto::VerifyKey>()?;
     m.add_class::<crypto::SecretKey>()?;
-<<<<<<< HEAD
     m.add_class::<crypto::PrivateKey>()?;
     m.add_class::<crypto::PublicKey>()?;
-=======
     m.add_class::<addrs::BackendAddr>()?;
     m.add_class::<addrs::BackendOrganizationAddr>()?;
     m.add_class::<addrs::BackendActionAddr>()?;
@@ -38,6 +36,5 @@
     m.add_class::<ids::DeviceLabel>()?;
     m.add_class::<ids::UserID>()?;
     m.add_class::<invite::InvitationToken>()?;
->>>>>>> a4171dd1
     Ok(())
 }