--- conflicted
+++ resolved
@@ -14,13 +14,8 @@
 itertools = "0.10.5"
 miniserde = "0.1.30"
 proc-macro2 = "1.0.56"
-<<<<<<< HEAD
-quote = "1.0.26"
+quote = "1.0.28"
 syn = { version = "2.0.13" }
-=======
-quote = "1.0.28"
-syn = { version = "2.0.13", features = ["extra-traits"] }
->>>>>>> 3745074a
 
 [dev-dependencies]
 rstest = "0.17.0"
