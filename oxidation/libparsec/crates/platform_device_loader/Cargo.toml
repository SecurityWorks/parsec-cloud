[package]
name = "libparsec_platform_device_loader"
version = "0.0.0"
edition = "2021"

[features]
test-with-testbed = [
    "libparsec_testbed"
]

[dependencies]
libparsec_types = { path = "../types" }
libparsec_crypto = { path = "../crypto" }
libparsec_testbed = { path = "../testbed", optional = true }

[target.'cfg(target_arch = "wasm32")'.dependencies]
web-sys = { version = "0.3.60", features = ["Window", "Storage"] }
serde_json = "1.0.96"

[dev-dependencies]
# Note `libparsec_tests_fixtures` enables our `test-with-testbed` feature
libparsec_tests_fixtures = { path = "../tests_fixtures" }

<<<<<<< HEAD
hex-literal = "0.4.1"
=======
hex-literal = "0.4.1"
tokio = "1.28.1"

[[test]]
name = "integration"
path = "tests/mod.rs"
>>>>>>> 3745074a
<|MERGE_RESOLUTION|>--- conflicted
+++ resolved
@@ -21,13 +21,4 @@
 # Note `libparsec_tests_fixtures` enables our `test-with-testbed` feature
 libparsec_tests_fixtures = { path = "../tests_fixtures" }
 
-<<<<<<< HEAD
-hex-literal = "0.4.1"
-=======
-hex-literal = "0.4.1"
-tokio = "1.28.1"
-
-[[test]]
-name = "integration"
-path = "tests/mod.rs"
->>>>>>> 3745074a
+hex-literal = "0.4.1"