--- conflicted
+++ resolved
@@ -20,12 +20,8 @@
 serde_with = "2.3.2"
 rmp-serde = "1.1.1"
 serde_bytes = "0.11.9"
-<<<<<<< HEAD
 bytes = { version = "1.4.0", features = ["serde"] }
-chrono = "0.4.24"
-=======
 chrono = "0.4.26"
->>>>>>> 3745074a
 # By default uuid crate uses `getrandom` directly instead of `rand`, however
 # the latter is much faster (see. https://github.com/uuid-rs/uuid/pull/545,
 # tl;dr: `rand` uses `getrandom` as seed then applies a fast chacha algo on it)
