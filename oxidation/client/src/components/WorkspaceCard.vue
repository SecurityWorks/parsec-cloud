<!-- Parsec Cloud (https://parsec.cloud) Copyright (c) BUSL-1.1 (eventually AGPL-3.0) 2016-present Scille SAS -->

<template>
  <div
    class="card"
    @click="$emit('click', $event, workspace)"
  >
    <div
      class="card-option"
      @click.stop="$emit('menuClick', $event, workspace)"
    >
      <ion-icon
        :icon="ellipsisHorizontal"
      />
    </div>
    <div
      class="card-content"
    >
      <ion-avatar class="card-content-icons">
        <ion-icon
          class="card-content-icons__item"
          :icon="business"
        />
        <ion-icon
          class="cloud-overlay"
          :class="workspace.availableOffline ? 'cloud-overlay-ok' : 'cloud-overlay-ko'"
          :icon="workspace.availableOffline ? cloudDone : cloudOffline"
        />
      </ion-avatar>

      <ion-title class="card-content__title body-lg">
        {{ workspace.name }}
      </ion-title>

      <ion-text class="card-content-last-update caption-caption">
        <span>{{ $t('WorkspacesPage.Workspace.lastUpdate') }}</span>
        <span>{{ timeSince(workspace.lastUpdate, '--', 'short') }}</span>
      </ion-text>

      <div class="workspace-info">
        <ion-text class="label-file-size body-sm">
          {{ fileSize(workspace.size) }}
        </ion-text>
        <avatar-group
          class="shared-group"
          :people="workspace.sharedWith"
          :max-display="2"
          @click.stop="$emit('shareClick', $event, workspace)"
        />
      </div>
    </div>
  </div>
</template>

<script setup lang="ts">
import {
  business,
  ellipsisHorizontal,
  cloudDone,
  cloudOffline
} from 'ionicons/icons';
import { IonAvatar, IonIcon, IonText, IonTitle } from '@ionic/vue';
import { inject } from 'vue';
import { FormattersKey } from '@/common/injectionKeys';
import { MockWorkspace } from '@/common/mocks';
import AvatarGroup from '@/components/AvatarGroup.vue';

defineProps<{
  workspace: MockWorkspace
}>();

defineEmits<{
  (e: 'click', event: Event, workspace: MockWorkspace): void,
  (e: 'menuClick', event: Event, workspace: MockWorkspace): void,
  (e: 'shareClick', event: Event, workspace: MockWorkspace): void
}>();

<<<<<<< HEAD
// eslint-disable-next-line @typescript-eslint/no-non-null-assertion
=======
>>>>>>> 13730c87
const { timeSince, fileSize } = inject(FormattersKey)!;

</script>

<style lang="scss" scoped>

.card {
  padding: 2rem 1em 1em;
  cursor: pointer;
  text-align: center;
  background-color: var(--parsec-color-light-secondary-background);
  user-select: none;
  border-radius: 8px;
  width: 16rem;

  &:hover {
    background-color: var(--parsec-color-light-primary-30);
    // box-shadow: var(--parsec-shadow-light);
  }
}

.card-option {
  color: var(--parsec-color-light-secondary-grey);
  text-align: right;
  position: absolute;
  display: flex;
  align-items: center;
  top: 0;
  right: 1rem;
  font-size: 1.5rem;
  padding: .75rem;

  &:hover{
    color: var(--parsec-color-light-primary-500);
  }
}

.card-content-icons {
  margin:0 auto .5rem;
  position: relative;
  height: fit-content;
  display: flex;
  justify-content: center;
  align-items: center;
  color: var(--parsec-color-light-primary-900);
  width: 100%;

  &__item {
    font-size: 2.5rem;
  }

  .cloud-overlay {
    position: absolute;
    font-size: 1.25rem;
    bottom: -10px;
    left: 54%;
    padding: 2px;
    background: white;
    border-radius: 50%;
  }

  .cloud-overlay-ok {
    color: var(--parsec-color-light-primary-500);
  }

  .cloud-overlay-ko {
    color: var(--parsec-color-light-secondary-text);
  }
}

.card-content__title {
  color: var(--parsec-color-light-primary-900);
  font-size: 18px;
  text-align: center;

  ion-text {
    width: 100%;
    overflow: hidden;
    text-overflow: ellipsis;
    white-space: nowrap;
  }
}

.card-content-last-update {
  color: var(--parsec-color-light-secondary-grey);
  text-align: center;
  margin: .5rem 0 2rem;
  display: flex;
  justify-content: center;
  align-items: center;
  flex-direction: column;
}

.workspace-info {
  display: flex;
  justify-content: space-between;
  padding: .625rem 0;
  align-items: center;
  color: var(--parsec-color-light-secondary-grey);
  border-top: 1px solid var(--parsec-color-light-secondary-disabled);
}

/* No idea how to change the color of the ion-item */
.card-content__title::part(native), .workspace-info::part(native), .card-content-last-update::part(native) {
  background-color: var(--parsec-color-light-secondary-background);
}
</style><|MERGE_RESOLUTION|>--- conflicted
+++ resolved
@@ -75,10 +75,7 @@
   (e: 'shareClick', event: Event, workspace: MockWorkspace): void
 }>();
 
-<<<<<<< HEAD
 // eslint-disable-next-line @typescript-eslint/no-non-null-assertion
-=======
->>>>>>> 13730c87
 const { timeSince, fileSize } = inject(FormattersKey)!;
 
 </script>
