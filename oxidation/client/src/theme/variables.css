/* Ionic Variables and Theming. For more info, please see:
http://ionicframework.com/docs/theming/ */

@font-face {
  font-family: 'montserrat';
  font-style: normal;
  src: url('../assets/fonts/montserrat-VariableFont.ttf');
}

@font-face {
  font-family: 'montserrat';
  font-style: italic;
  src: url('../assets/fonts/montserrat-Italic-VariableFont.ttf');
}

/* New colors */
:root {
  /** font **/
  --ion-font-family: 'montserrat', -apple-system, BlinkMacSystemFont, 'Roboto', sans-serif;
  /** colors **/
  --ion-color-primary: #4092FF;
  --ion-color-primary-rgb: 64,146,255;
  --ion-color-primary-contrast: #ffffff;
  --ion-color-primary-contrast-rgb: 0,0,0;
  --ion-color-primary-shade: #3880e0;
  --ion-color-primary-tint: #539dff;

  --ion-color-secondary: #f0f7ff;
  --ion-color-secondary-rgb: 0,66,153;
  --ion-color-secondary-contrast: #ffffff;
  --ion-color-secondary-contrast-rgb: 255,255,255;
  --ion-color-secondary-shade: #003a87;
  --ion-color-secondary-tint: #1a55a3;

  --ion-color-tertiary: #004299;
  --ion-color-tertiary-rgb: 153,197,255;
  --ion-color-tertiary-contrast: #ffffff;
  --ion-color-tertiary-contrast-rgb: 0,0,0;
  --ion-color-tertiary-shade: #87ade0;
  --ion-color-tertiary-tint: #a3cbff;

  --ion-color-success: #28BA62;
  --ion-color-success-rgb: 40,186,98;
  --ion-color-success-contrast: #ffffff;
  --ion-color-success-contrast-rgb: 0,0,0;
  --ion-color-success-shade: #23a456;
  --ion-color-success-tint: #3ec172;

  --ion-color-warning: #f6bd09;
  --ion-color-warning-rgb: 246,189,9;
  --ion-color-warning-contrast: #ffffff;
  --ion-color-warning-contrast-rgb: 0,0,0;
  --ion-color-warning-shade: #d8a608;
  --ion-color-warning-tint: #f7c422;

  --ion-color-danger: #cd3246;
  --ion-color-danger-rgb: 205,50,70;
  --ion-color-danger-contrast: #ffffff;
  --ion-color-danger-contrast-rgb: 255,255,255;
  --ion-color-danger-shade: #b42c3e;
  --ion-color-danger-tint: #d24759;

  --ion-color-medium: #92949c;
  --ion-color-medium-rgb: 146,148,156;
  --ion-color-medium-contrast: #ffffff;
  --ion-color-medium-contrast-rgb: 0,0,0;
  --ion-color-medium-shade: #808289;
  --ion-color-medium-tint: #9d9fa6;

  --ion-color-light: #d7d8da;
  --ion-color-light-rgb: 215,216,218;
  --ion-color-light-contrast: #202020;
  --ion-color-light-contrast-rgb: 0,0,0;
  --ion-color-light-shade: #bdbec0;
  --ion-color-light-tint: #dbdcde;
}

/** Ionic CSS Variables **/
/*
* Dark Colors
* -------------------------------------------
*/

body.dark {
  --ion-color-primary: #121d43;
  --ion-color-primary-rgb: 18, 29, 67;
  --ion-color-primary-contrast: #ffffff;
  --ion-color-primary-contrast-rgb: 255, 255, 255;
  --ion-color-primary-shade: #101a3b;
  --ion-color-primary-tint: #2a3456;

  --ion-color-secondary: #006EFF;
  --ion-color-secondary-rgb: 0, 110, 255;
  --ion-color-secondary-contrast: #ffffff;
  --ion-color-secondary-contrast-rgb: 255, 255, 255;
  --ion-color-secondary-shade: #0061e0;
  --ion-color-secondary-tint: #1a7dff;

  --ion-color-tertiary: #6a64ff;
  --ion-color-tertiary-rgb: 106, 100, 255;
  --ion-color-tertiary-contrast: #ffffff;
  --ion-color-tertiary-contrast-rgb: 255, 255, 255;
  --ion-color-tertiary-shade: #5d58e0;
  --ion-color-tertiary-tint: #7974ff;

  --ion-color-success: #2fdf75;
  --ion-color-success-rgb: 47, 223, 117;
  --ion-color-success-contrast: #000000;
  --ion-color-success-contrast-rgb: 0, 0, 0;
  --ion-color-success-shade: #29c467;
  --ion-color-success-tint: #44e283;

  --ion-color-warning: #ffd534;
  --ion-color-warning-rgb: 255, 213, 52;
  --ion-color-warning-contrast: #000000;
  --ion-color-warning-contrast-rgb: 0, 0, 0;
  --ion-color-warning-shade: #e0bb2e;
  --ion-color-warning-tint: #ffd948;

  --ion-color-danger: #ff4961;
  --ion-color-danger-rgb: 255, 73, 97;
  --ion-color-danger-contrast: #ffffff;
  --ion-color-danger-contrast-rgb: 255, 255, 255;
  --ion-color-danger-shade: #e04055;
  --ion-color-danger-tint: #ff5b71;

  --ion-color-dark: #f4f5f8;
  --ion-color-dark-rgb: 244, 245, 248;
  --ion-color-dark-contrast: #000000;
  --ion-color-dark-contrast-rgb: 0, 0, 0;
  --ion-color-dark-shade: #d7d8da;
  --ion-color-dark-tint: #f5f6f9;

  --ion-color-medium: #989aa2;
  --ion-color-medium-rgb: 152, 154, 162;
  --ion-color-medium-contrast: #000000;
  --ion-color-medium-contrast-rgb: 0, 0, 0;
  --ion-color-medium-shade: #86888f;
  --ion-color-medium-tint: #a2a4ab;

  --ion-color-light: #222428;
  --ion-color-light-rgb: 34, 36, 40;
  --ion-color-light-contrast: #ffffff;
  --ion-color-light-contrast-rgb: 255, 255, 255;
  --ion-color-light-shade: #1e2023;
  --ion-color-light-tint: #383a3e;
}

/*
* iOS Dark Theme
* -------------------------------------------
*/

.ios body.dark {
  --ion-background-color: #000000;
  --ion-background-color-rgb: 0, 0, 0;

  --ion-text-color: #ffffff;
  --ion-text-color-rgb: 255, 255, 255;

  --ion-color-step-50: #0d0d0d;
  --ion-color-step-100: #1a1a1a;
  --ion-color-step-150: #262626;
  --ion-color-step-200: #333333;
  --ion-color-step-250: #404040;
  --ion-color-step-300: #4d4d4d;
  --ion-color-step-350: #595959;
  --ion-color-step-400: #666666;
  --ion-color-step-450: #737373;
  --ion-color-step-500: #808080;
  --ion-color-step-550: #8c8c8c;
  --ion-color-step-600: #999999;
  --ion-color-step-650: #a6a6a6;
  --ion-color-step-700: #b3b3b3;
  --ion-color-step-750: #bfbfbf;
  --ion-color-step-800: #cccccc;
  --ion-color-step-850: #d9d9d9;
  --ion-color-step-900: #e6e6e6;
  --ion-color-step-950: #f2f2f2;

  --ion-item-background: #000000;

  --ion-card-background: #1c1c1d;
}

.ios ion-modal {
  --ion-background-color: var(--ion-color-step-100);
  --ion-toolbar-background: var(--ion-color-step-150);
  --ion-toolbar-border-color: var(--ion-color-step-250);
}


/*
* Material Design Dark Theme
* -------------------------------------------
*/

.md body.dark {
  --ion-background-color: #121212;
  --ion-background-color-rgb: 18, 18, 18;

  --ion-text-color: #ffffff;
  --ion-text-color-rgb: 255, 255, 255;

  --ion-border-color: #222222;

  --ion-color-step-50: #1e1e1e;
  --ion-color-step-100: #2a2a2a;
  --ion-color-step-150: #363636;
  --ion-color-step-200: #414141;
  --ion-color-step-250: #4d4d4d;
  --ion-color-step-300: #595959;
  --ion-color-step-350: #656565;
  --ion-color-step-400: #717171;
  --ion-color-step-450: #7d7d7d;
  --ion-color-step-500: #898989;
  --ion-color-step-550: #949494;
  --ion-color-step-600: #a0a0a0;
  --ion-color-step-650: #acacac;
  --ion-color-step-700: #b8b8b8;
  --ion-color-step-750: #c4c4c4;
  --ion-color-step-800: #d0d0d0;
  --ion-color-step-850: #dbdbdb;
  --ion-color-step-900: #e7e7e7;
  --ion-color-step-950: #f3f3f3;

  --ion-item-background: #1e1e1e;

  --ion-toolbar-background: #1f1f1f;

  --ion-tab-bar-background: #1f1f1f;

  --ion-card-background: #1e1e1e;
}

/**** Parsec colors ****/

:root {
  /*** Light ***/
  /* Primary */
  --parsec-color-light-primary-30-opacity15: hsla(212, 100%, 97.1%, 0.15000000596046448);
  --parsec-color-light-primary-30: hsla(212, 100%, 97.1%, 1);
  --parsec-color-light-primary-50: hsla(212, 100%, 94.9%, 1);
  --parsec-color-light-primary-100: hsla(214, 100%, 90%, 1);
  --parsec-color-light-primary-200: hsla(214, 100%, 80%, 1);
  --parsec-color-light-primary-300: hsla(214, 100%, 70%, 1);
  --parsec-color-light-primary-400: hsla(214, 100%, 60%, 1);
  --parsec-color-light-primary-500: hsla(214, 100%, 62.5%, 1);
  --parsec-color-light-primary-600: hsla(214, 100%, 40%, 1);
  --parsec-color-light-primary-700: hsla(214, 100%, 30%, 1);
  --parsec-color-light-primary-800: hsla(214, 100%, 20%, 1);
  --parsec-color-light-primary-900: hsla(214, 100%, 10%, 1);

  --parsec-color-light-primary-30-opacity15: hsla(212, 100%, 97.1%, 0.15000000596046448);
  --parsec-color-light-primary-30: hsla(212, 100%, 97.1%, 1);
  --parsec-color-light-primary-50: hsla(212, 100%, 94.9%, 1);
  --parsec-color-light-primary-100: hsla(214, 100%, 90%, 1);
  --parsec-color-light-primary-200: hsla(214, 100%, 80%, 1);
  --parsec-color-light-primary-300: hsla(214, 100%, 70%, 1);
  --parsec-color-light-primary-400: hsla(214, 100%, 60%, 1);
  --parsec-color-light-primary-500: hsla(214, 100%, 62.5%, 1);
  --parsec-color-light-primary-600: hsla(214, 100%, 40%, 1);
  --parsec-color-light-primary-700: hsla(214, 100%, 30%, 1);
  --parsec-color-light-primary-800: hsla(214, 100%, 20%, 1);
  --parsec-color-light-primary-900: hsla(214, 100%, 10%, 1);

  /* Secondary */
  --parsec-color-light-secondary-contrast: hsla(240, 19.4%, 13.1%, 1);
  --parsec-color-light-secondary-text: hsla(240, 20.2%, 34.9%, 1);
  --parsec-color-light-secondary-grey: hsla(240, 19.6%, 60%, 1);
  --parsec-color-light-secondary-light: hsla(240, 19.5%, 84.9%, 1);
  --parsec-color-light-secondary-disabled: hsla(240, 20%, 93.1%, 1);
  --parsec-color-light-secondary-medium: hsla(240, 20%, 96.1%, 1);
  --parsec-color-light-secondary-premiere: hsla(240, 20%, 96.1%, 1);
  --parsec-color-light-secondary-background: hsla(240, 20%, 98%, 1);
  --parsec-color-light-secondary-inversed-contrast: hsla(0, 0%, 99.6%, 1);

  /* ------ alert light------ */
  --parsec-color-light-success-100: hsla(146, 61.5%, 94.9%, 1);
  --parsec-color-light-success-500: hsla(144, 64.6%, 44.3%, 1);
  --parsec-color-light-success-700: hsla(144, 64.7%, 40%, 1);

  --parsec-color-light-warning-100: hsla(45, 92.3%, 94.9%, 1);
  --parsec-color-light-warning-500: hsla(46, 92.9%, 50%, 1);
  --parsec-color-light-warning-700: hsla(45, 93.1%, 40%, 1);

  --parsec-color-light-danger-100: hsla(352, 60%, 95.1%, 1);
  --parsec-color-light-danger-500: hsla(352, 60.8%, 50%, 1);
  --parsec-color-light-danger-700: hsla(352, 60.8%, 40%, 1);

  /* ------ tags light------ */
  ---parsec-color--tags-blue100: hsla(198, 100%, 92%, 1);
  ---parsec-color--tags-blue500: hsla(198, 82%, 36%, 1);
  ---parsec-color--tags-indigo100: hsla(247, 100%, 95%, 1);
  ---parsec-color--tags-indigo500: hsla(245, 100%, 36%, 1);
  ---parsec-color--tags-orange100: hsla(37, 100%, 95%, 1);
  ---parsec-color--tags-orange500: hsla(36, 100%, 36%, 1);
  ---parsec-color--tags-green100: hsla(68, 100%, 92%, 1);
  ---parsec-color--tags-green500: hsla(72, 90%, 32%, 1);
}

/* **** Parsec typography **** */


/* ** title ** */

.title-h1-lg {
  font-size: 40px;
  line-height: 120%;
  font-weight: 600;
}

.title-h1 {
  line-height: 120%;
  font-weight: 600;
  font-size: 1.62rem;
}

.title-h2 {
  line-height: 120%;
  font-weight: 600;
  font-size: 1.375rem;
}

.title-h3 {
  line-height: 120%;
  font-weight: 600;
  font-size: 1.25rem;
}

.title-h4 {
  line-height: 120%;
  font-weight: 500;
  font-size: 1.12rem;
}

.title-h5 {
  line-height: 120%;
  font-weight: 600;
  font-size: 1rem;
}

/* ** subtitle ** */
.subtitles-normal{
  font-weight: 500;
  font-size: 1.12rem;
  line-height: 156%;
  letter-spacing: 0.15px;
}

.subtitles-sm{
  font-weight: 500;
  font-size: 0.88rem;
  line-height: 171%;
}

/* ** body ** */
.body-lg {
  font-size: 1.12rem;
  line-height: 161%;
  letter-spacing: 0.2px;
  font-weight: 500;
}

.body {
  font-size: 1rem;
  line-height: 156%;
  letter-spacing: 0.15px;
  font-weight: 500;
}

.body-sm {
  font-size: 0.88rem;
  line-height: 143%;
  letter-spacing: 0.25px;
  font-weight: 500;
}

/* ** button ** */
.button-large {
  font-weight: 500;
  letter-spacing: 0.02em;
  font-size: 1.12rem;
  line-height: 22px;
  letter-spacing: 0.02em;
}

.button-medium {
  font-weight: 500;
  letter-spacing: 0.02em;
  font-size: 1rem;
  line-height: 20px;
}
.button-small {
  font-weight: 500;
  letter-spacing: 0.02em;
  font-size: 0.88rem;
  line-height: 17px;
}

/* ** caption ** */
.caption-code {
  font-size: 1.5rem;
  font-weight: 700;
  line-height: 29px;
  letter-spacing: 9px;
  text-transform: uppercase;
}

.caption-caption {
  font-size: 0.75rem;
  font-size: 12px;
  line-height: 133%;
  letter-spacing: 0.15px;
}

.caption-info {
  font-weight: 500;
  font-size: 0.62rem;
  line-height: 12px;
  text-transform: uppercase;
}

/* ** breadcrumb ** */
.breadcrumb-large {
  font-size: 1.25rem;
  font-weight: 500;
  line-height: 150%;
}

.breadcrumb-normal {
  font-size: 1rem;
  font-weight: 500;
  line-height: 150%;
}

/* ** menu ** */
.menu-link {
  font-size: 1rem;
  font-weight: 500;
  line-height: 150%;
}
.menu-default {
  font-size: 1rem;
  font-weight: 500;
  line-height: 150%;
}

.menu-active {
  font-size: 1rem;
  font-weight: 600;
  line-height: 150%;
}

/* ** table ** */
.cell{
  letter-spacing: 0.15px;
  font-size: 1rem;
  font-weight: 500;
  line-height: 125%;
}

.cell-title {
  letter-spacing: 0.15px;
  font-size: 0.88rem;
  font-weight: 600;
  line-height: 143%;
}

/* ** calendar ** */
.calendar-day {
  font-weight: 400;
  font-size: 0.88rem;
  line-height: 171%;
}

.calendar-weeksday {
  font-size: 0.75rem;
  font-weight: 500;
  line-height: 133%;
  letter-spacing: 0.4px;
}

/* ** form ** */
.form-label {
  font-weight: 500;
  font-size: 0.88rem;
  line-height: 156%;
  letter-spacing: 0.15px;
}

.form-input {
  font-weight: 500;
  font-size: 1rem;
  line-height: 150%;
}

.form-helperText {
  font-weight: 500;
  font-size: 0.75rem;
  line-height: 133%;
  letter-spacing: 0.4px;
  --parsec-color-light-secondary-contrast: hsla(240, 19.4%, 13.1%, 1);
  --parsec-color-light-secondary-text: hsla(240, 20.2%, 34.9%, 1);
  --parsec-color-light-secondary-grey: hsla(240, 19.6%, 60%, 1);
  --parsec-color-light-secondary-light: hsla(240, 19.5%, 84.9%, 1);
  --parsec-color-light-secondary-disabled: hsla(240, 20%, 93.1%, 1);
  --parsec-color-light-secondary-medium: hsla(240, 20%, 96.1%, 1);
  --parsec-color-light-secondary-premiere: hsla(240, 20%, 96.1%, 1);
  --parsec-color-light-secondary-background: hsla(240, 20%, 98%, 1);
  --parsec-color-light-secondary-inversed-contrast: hsla(0, 0%, 99.6%, 1);
}

/**** Global CSS overloads ****/

/* ion-modal having auto width/height will be available in a future ionic release:
https: //github.com/ionic-team/ionic-framework/issues/24080 */

/* fix issue on global */
* {
  --inner-border-width: 0px;
  --box-shadow: 0px 4px 12px rgba(0, 0, 0, 0.08);
}

/* popover global */
ion-popover {
  --width: 300px;
}

.popover-side-bottom .popover-viewport {
  border: var(--parsec-color-light-secondary-disabled) 1.5px solid;
  border-radius: 6px;
  overflow: hidden;
}

.popover-side-bottom {
  --width: 250px;
  --offset-x: -3em;
  --offset-y: .5em;
}

/* header popover */
.profile-header-popover {
  --offset-x: -2em;
  --offset-y: 1em;
}

.profile-header-popover::part(content) {
  background: none;
}

/* homepage popover */
.homepage-popover {
  --width: 350px;
  --offset-x: -6.8rem;
  --offset-y: .5em;
}

.homepage-popover .item-native {
  padding-inline-start: 0;
}

/* input */
.input-label-placement-start.sc-ion-input-md-h .label-text-wrapper.sc-ion-input-md {
  -webkit-margin-start: 0;
  margin-inline-start: 0;
}

.input-wrapper {
  --inner-padding-end: 16px;
}

ion-modal.join-by-link-modal::part(content) {
  min-height: 300px;
  height: 30vh;
  position: relative;
  display: block;
  contain: content;
}

ion-modal.one-line-modal::part(content) {
  height: 210px;
}

<<<<<<< HEAD

=======
.header-md::after {
  background-image: none;
}
>>>>>>> 28cdad76

.header-md::after {
  background-image: none;
}

ion-card {
  --box-shadow: none;
}

ion-button {
  text-transform: none;
  --border-radius: 6px;
  --box-shadow: none;
}
/* button size */
ion-button.button-large {
  --padding-top: 1rem ;
  --padding-end: 1.25rem;
  --padding-bottom: 1rem ;
  --padding-start: 1.25rem;
  font-size: 1.12rem;
  line-height: 22px;
  letter-spacing: 0.02rem;
  height: 54px;
}

ion-button.button-default {
  --padding-top: 0.75rem;
  --padding-end: 1rem;
  --padding-bottom: 0.75rem;
  --padding-start: 1rem;
  font-size: 1rem;
  line-height: 20px;
  height: 44px;
}

ion-button.button-small {
  --padding-top: 0.625rem;
  --padding-end: 1rem;
  --padding-bottom: 0.625rem;
  --padding-start: 1rem;
  font-size: 0.88rem;
  line-height: 17px;
  height: 37px;
  --box-shadow: none;
}

ion-button {
  text-transform: none;
  --border-radius: 6px;
  --box-shadow: none;
}
/* button size */
ion-button.button-large {
  --padding-top: 1rem ;
  --padding-end: 1.25rem;
  --padding-bottom: 1rem ;
  --padding-start: 1.25rem;
  font-size: 1.12rem;
  line-height: 22px;
  letter-spacing: 0.02rem;
  height: 54px;
}

ion-button.button-default {
  --padding-top: 0.75rem;
  --padding-end: 1rem;
  --padding-bottom: 0.75rem;
  --padding-start: 1rem;
  font-size: 1rem;
  line-height: 20px;
  height: 44px;
}

ion-button.button-small {
  --padding-top: 0.625rem;
  --padding-end: 1rem;
  --padding-bottom: 0.625rem;
  --padding-start: 1rem;
  font-size: 0.88rem;
  line-height: 17px;
  height: 37px;
}

/* button default */
ion-button:not(.button-outline):not(.button-clear) {
  --background: var(--parsec-color-light-primary-500);
  --background-hover: var(--parsec-color-light-primary-700);
  --background-hover-opacity: none;
}

/* button outline */
ion-button.button-outline {
  --border-color: var(--parsec-color-light-primary-500);
  --color: var(--parsec-color-light-primary-500);
  --border-color-hover: var(--parsec-color-light-primary-700);
  --color-hover: var(--parsec-color-light-primary-700);
  --background-hover: none;
  --background-hover-opacity: none;
}

ion-button.button-outline:hover {
  --border-color: var(--parsec-color-light-primary-700);
}

/* ghost */
ion-button.button-clear {
  --color: var(--parsec-color-light-primary-500);
  --color-hover: var(--parsec-color-light-primary-700);
  --background-hover: var(--parsec-color-light-primary-50);
  --background-hover-opacity: none;
}

/* solid */
ion-button.button-solid {
  --background: var(--parsec-color-light-primary-100);
}

ion-grid.md {
  padding: 0;
}

body {
  scrollbar-color: var(--parsec-color-light-primary-600) var(--parsec-color-light-secondary-background);
}

::-webkit-scrollbar {
  width: 1em;
  border-radius: 1em;
  background:  var(--parsec-color-light-secondary-background);
  border: 1px solid var(--parsec-color-light-secondary-disabled);
}

::-webkit-scrollbar-thumb {
  border-radius: 1em;
  background: var(--parsec-color-light-primary-600);
  border: 0.25em solid transparent;
  background-clip: content-box;
}<|MERGE_RESOLUTION|>--- conflicted
+++ resolved
@@ -582,14 +582,6 @@
   height: 210px;
 }
 
-<<<<<<< HEAD
-
-=======
-.header-md::after {
-  background-image: none;
-}
->>>>>>> 28cdad76
-
 .header-md::after {
   background-image: none;
 }
