// Parsec Cloud (https://parsec.cloud) Copyright (c) BSLv1.1 (eventually AGPLv3) 2016-2021 Scille SAS

use neon::prelude::*;
use std::sync::Mutex;

lazy_static::lazy_static! {
    static ref LIBPARSEC_CTX: Mutex<libparsec_bindings_common::RuntimeContext> =
        Mutex::new(libparsec_bindings_common::create_context());
}

<<<<<<< HEAD
/// Interface between NodeJs, Rust and Native
=======
/// Interface between Web, Rust and Native
>>>>>>> 152aa4d9
/// Cordova bridge API for Android requests the inputs and output to be passed as a JS Object
/// hence we have to comply with this ourself to provide the same API accross plateforms
///
/// Input:
///   - cmd: String
///   - payload: Base64 String separated by ':'
///
/// Output:
///   - value: Base64 String
fn submit_job(mut cx: FunctionContext) -> JsResult<JsPromise> {
    let options = cx.argument::<JsObject>(0)?;
    let cmd = options
        .get::<JsString, _, _>(&mut cx, "cmd")?
        .value(&mut cx);
    let payload = options
        .get::<JsString, _, _>(&mut cx, "payload")?
        .value(&mut cx);

    let channel = cx.channel();
    let (deferred, promise) = cx.promise();

    let submitted = LIBPARSEC_CTX.lock().unwrap().submit_job(Box::new(move || {
        // The callback is being called from the libparsec thread, so
        // we send closure as a task to be executed by the JavaScript event
        // loop. This _will_ block the event loop while executing.
        let res = libparsec_bindings_common::decode_and_execute(&cmd, &payload);

        channel.send(move |mut cx| {
            match res {
                Ok(data) => {
                    let arg = cx.empty_object();
                    let arg_value = cx.string(data);
                    arg.set(&mut cx, "value", arg_value)?;
                    deferred.resolve(&mut cx, arg);
                }
                Err(err) => {
                    let arg = cx.empty_object();
                    let arg_value = cx.string(err);
                    arg.set(&mut cx, "value", arg_value)?;
                    deferred.reject(&mut cx, arg);
                }
            };

            Ok(())
        });
    }));

    match submitted {
        Ok(_) => Ok(promise),
        Err(err) => cx.throw_error(err),
    }
}

#[neon::main]
fn main(mut cx: ModuleContext) -> NeonResult<()> {
    cx.export_function("submitJob", submit_job)?;
    Ok(())
}<|MERGE_RESOLUTION|>--- conflicted
+++ resolved
@@ -8,11 +8,7 @@
         Mutex::new(libparsec_bindings_common::create_context());
 }
 
-<<<<<<< HEAD
-/// Interface between NodeJs, Rust and Native
-=======
 /// Interface between Web, Rust and Native
->>>>>>> 152aa4d9
 /// Cordova bridge API for Android requests the inputs and output to be passed as a JS Object
 /// hence we have to comply with this ourself to provide the same API accross plateforms
 ///
