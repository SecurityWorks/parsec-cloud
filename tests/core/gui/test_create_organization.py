# Parsec Cloud (https://parsec.cloud) Copyright (c) AGPLv3 2016-2021 Scille SAS

import pytest
import trio
import pendulum
from PyQt5 import QtCore

from parsec.api.protocol import OrganizationID, HumanHandle, DeviceLabel
from parsec.core.backend_connection import apiv1_backend_anonymous_cmds_factory
from parsec.core.types import BackendOrganizationBootstrapAddr
from parsec.core.invite import bootstrap_organization
from parsec.core.gui.create_org_widget import CreateOrgUserInfoWidget
from parsec.core.gui.authentication_choice_widget import AuthenticationChoiceWidget
from parsec.core.gui.lang import translate

from tests.fixtures import local_device_to_backend_user
from tests.common import customize_fixtures, freeze_time


@pytest.fixture
def catch_create_org_widget(widget_catcher_factory):
    return widget_catcher_factory("parsec.core.gui.create_org_widget.CreateOrgWidget")


@pytest.fixture
async def organization_bootstrap_addr(running_backend):
    org_id = OrganizationID("AnomalousMaterials")
    org_token = "123456"
    await running_backend.backend.organization.create(org_id, org_token)
    return BackendOrganizationBootstrapAddr.build(running_backend.addr, org_id, org_token)


async def _do_creation_process(aqtbot, co_w):
    def _user_widget_ready():
        assert isinstance(co_w.current_widget, CreateOrgUserInfoWidget)

    await aqtbot.wait_until(_user_widget_ready)

    # Adding a few spaces to the name
    await aqtbot.key_clicks(co_w.current_widget.line_edit_user_full_name, "  Gordon     Freeman   ")
    await aqtbot.key_clicks(
        co_w.current_widget.line_edit_user_email, "gordon.freeman@blackmesa.com"
    )
    await aqtbot.key_clicks(co_w.current_widget.line_edit_org_name, "AnomalousMaterials")
    await aqtbot.key_clicks(co_w.current_widget.line_edit_device, "HEV")
    assert not co_w.button_validate.isEnabled()

    aqtbot.mouse_click(co_w.current_widget.check_accept_contract, QtCore.Qt.LeftButton)

    def _user_widget_button_validate_ready():
        assert co_w.button_validate.isEnabled()

    await aqtbot.wait_until(_user_widget_button_validate_ready)

    async with aqtbot.wait_signal(co_w.req_success):
        aqtbot.mouse_click(co_w.button_validate, QtCore.Qt.LeftButton)

    def _device_widget_ready():
        assert isinstance(co_w.current_widget, AuthenticationChoiceWidget)

    await aqtbot.wait_until(_device_widget_ready)

    assert co_w.current_widget.main_layout.itemAt(
        0
    ).widget().label_password_warning.text() == translate("TEXT_PASSWORD_WARNING")
    await aqtbot.key_clicks(
        co_w.current_widget.main_layout.itemAt(0).widget().line_edit_password, "nihilanth"
    )
    assert not co_w.button_validate.isEnabled()

    await aqtbot.key_clicks(
        co_w.current_widget.main_layout.itemAt(0).widget().line_edit_password_check, "nihilanth"
    )

    def _device_widget_button_validate_ready():
        assert co_w.button_validate.isEnabled()

    await aqtbot.wait_until(_device_widget_button_validate_ready)
    aqtbot.mouse_click(co_w.button_validate, QtCore.Qt.LeftButton)


@pytest.mark.gui
@pytest.mark.trio
@customize_fixtures(backend_spontaneous_organization_boostrap=True)
async def test_create_organization(
    monkeypatch, gui, aqtbot, running_backend, catch_create_org_widget, autoclose_dialog
):
    # Disable the sync monitor to avoid concurrent sync right when the claim finish
    monkeypatch.setattr(
        "parsec.core.sync_monitor.freeze_sync_monitor_mockpoint", trio.sleep_forever
    )

    # The org creation window is usually opened using a sub-menu.
    # Sub-menus can be a bit challenging to open in tests so we cheat
    # using the keyboard shortcut Ctrl+N that has the same effect.
    aqtbot.key_click(gui, "n", QtCore.Qt.ControlModifier, 200)

    co_w = await catch_create_org_widget()

    assert co_w
    await _do_creation_process(aqtbot, co_w)

    def _modal_shown():
        assert autoclose_dialog.dialogs == [
            (
                translate("TEXT_BOOTSTRAP_ORG_SUCCESS_TITLE"),
                translate("TEXT_BOOTSTRAP_ORG_SUCCESS_organization").format(
                    organization="AnomalousMaterials"
                ),
            )
        ]

    await aqtbot.wait_until(_modal_shown)

    def _logged_in():
        c_w = gui.test_get_central_widget()
        assert c_w
        assert c_w.button_user.text() == "AnomalousMaterials\nGordon Freeman"

        # Claimed user should start with a non-speculative user manifest
        um = c_w.core.user_fs.get_user_manifest()
        assert not um.speculative

    await aqtbot.wait_until(_logged_in)


@pytest.mark.gui
@pytest.mark.trio
@customize_fixtures(backend_spontaneous_organization_boostrap=True)
async def test_create_organization_offline(
    gui, aqtbot, running_backend, catch_create_org_widget, autoclose_dialog
):
    with running_backend.offline():
        aqtbot.key_click(gui, "n", QtCore.Qt.ControlModifier, 200)

        co_w = await catch_create_org_widget()
        assert co_w

        def _user_widget_ready():
            assert isinstance(co_w.current_widget, CreateOrgUserInfoWidget)

        await aqtbot.wait_until(_user_widget_ready)

        # Adding a few spaces to the name
        await aqtbot.key_clicks(co_w.current_widget.line_edit_user_full_name, "Gordon Freeman")
        await aqtbot.key_clicks(
            co_w.current_widget.line_edit_user_email, "gordon.freeman@blackmesa.com"
        )
        await aqtbot.key_clicks(co_w.current_widget.line_edit_org_name, "AnomalousMaterials")
        await aqtbot.key_clicks(co_w.current_widget.line_edit_device, "HEV")
        assert not co_w.button_validate.isEnabled()

        aqtbot.mouse_click(co_w.current_widget.check_accept_contract, QtCore.Qt.LeftButton)

        def _user_widget_button_validate_ready():
            assert co_w.button_validate.isEnabled()

        await aqtbot.wait_until(_user_widget_button_validate_ready)

        async with aqtbot.wait_signal(co_w.req_error):
            aqtbot.mouse_click(co_w.button_validate, QtCore.Qt.LeftButton)

        def _modal_shown():
            assert autoclose_dialog.dialogs == [("Error", "Cannot connect to the server.")]

        await aqtbot.wait_until(_modal_shown)


@pytest.mark.gui
@pytest.mark.trio
@customize_fixtures(backend_spontaneous_organization_boostrap=True)
async def test_create_organization_same_name(
    gui,
    aqtbot,
    running_backend,
    catch_create_org_widget,
    autoclose_dialog,
    organization_bootstrap_addr,
):
    # Create an org
    human_handle = HumanHandle(email="zack@example.com", label="Zack")

    async with apiv1_backend_anonymous_cmds_factory(addr=organization_bootstrap_addr) as cmds:
        await bootstrap_organization(
            cmds, human_handle=human_handle, device_label=DeviceLabel("PC1")
        )

    # Now create an org with the same name
    aqtbot.key_click(gui, "n", QtCore.Qt.ControlModifier, 200)

    co_w = await catch_create_org_widget()
    assert co_w

    def _user_widget_ready():
        assert isinstance(co_w.current_widget, CreateOrgUserInfoWidget)

    await aqtbot.wait_until(_user_widget_ready)

    # Adding a few spaces to the name
    await aqtbot.key_clicks(co_w.current_widget.line_edit_user_full_name, "Gordon Freeman")
    await aqtbot.key_clicks(
        co_w.current_widget.line_edit_user_email, "gordon.freeman@blackmesa.com"
    )
    await aqtbot.key_clicks(co_w.current_widget.line_edit_org_name, "AnomalousMaterials")
    await aqtbot.key_clicks(co_w.current_widget.line_edit_device, "HEV")
    assert not co_w.button_validate.isEnabled()

    aqtbot.mouse_click(co_w.current_widget.check_accept_contract, QtCore.Qt.LeftButton)

    def _user_widget_button_validate_ready():
        assert co_w.button_validate.isEnabled()

    await aqtbot.wait_until(_user_widget_button_validate_ready)

    async with aqtbot.wait_signal(co_w.req_error):
        aqtbot.mouse_click(co_w.button_validate, QtCore.Qt.LeftButton)

    def _modal_shown():
        assert autoclose_dialog.dialogs == [("Error", "This organization name is already used.")]

    await aqtbot.wait_until(_modal_shown)


@pytest.mark.skip("No previous button in new process")
@pytest.mark.gui
@pytest.mark.trio
@customize_fixtures(backend_spontaneous_organization_boostrap=True)
async def test_create_organization_previous_clicked(
    gui, aqtbot, running_backend, catch_create_org_widget, autoclose_dialog
):
    aqtbot.key_click(gui, "n", QtCore.Qt.ControlModifier, 200)

    co_w = await catch_create_org_widget()

    assert co_w
    await aqtbot.wait_until(co_w.user_widget.isVisible)

    await aqtbot.key_clicks(co_w.user_widget.line_edit_user_full_name, "Gordon Freeman")
    await aqtbot.key_clicks(co_w.user_widget.line_edit_user_email, "gordon.freeman@blackmesa.com")
    await aqtbot.key_clicks(co_w.user_widget.line_edit_org_name, "AnomalousMaterials")
    aqtbot.mouse_click(co_w.user_widget.check_accept_contract, QtCore.Qt.LeftButton)
    aqtbot.mouse_click(co_w.button_validate, QtCore.Qt.LeftButton)

    await aqtbot.wait_until(co_w.device_widget.isVisible)

    await aqtbot.key_clicks(co_w.device_widget.line_edit_device, "HEV")
    await aqtbot.key_clicks(
        co_w.device_widget.widget_auth.main_layout.itemAt(0).widget().line_edit_password,
        "nihilanth",
    )
    await aqtbot.key_clicks(
        co_w.device_widget.widget_auth.main_layout.itemAt(0).widget().line_edit_password_check,
        "nihilanth",
    )

    aqtbot.mouse_click(co_w.button_previous, QtCore.Qt.LeftButton)

    def _previous_page_ready():
        assert co_w.user_widget.isVisible()
        assert not co_w.device_widget.isVisible()
        assert not co_w.button_previous.isVisible()
        assert co_w.button_validate.isEnabled()

        assert co_w.user_widget.line_edit_user_full_name.text() == "Gordon Freeman"
        assert co_w.user_widget.line_edit_user_email.text() == "gordon.freeman@blackmesa.com"
        assert co_w.user_widget.line_edit_org_name.text() == "AnomalousMaterials"
        assert co_w.user_widget.check_accept_contract.isChecked()

        assert co_w.button_validate.isEnabled()

    await aqtbot.wait_until(_previous_page_ready)

    aqtbot.mouse_click(co_w.button_validate, QtCore.Qt.LeftButton)

    def _next_page_ready():
        assert co_w.device_widget.isVisible()
        assert co_w.device_widget.line_edit_device.text() == "HEV"
        assert (
            co_w.device_widget.widget_auth.main_layout.itemAt(0).widget().line_edit_password.text()
            == "nihilanth"
        )
        assert (
            co_w.device_widget.widget_auth.main_layout.itemAt(0)
            .widget()
            .line_edit_password_check.text()
            == "nihilanth"
        )

    await aqtbot.wait_until(_next_page_ready)


@pytest.mark.gui
@pytest.mark.trio
@customize_fixtures(backend_spontaneous_organization_boostrap=True)
async def test_create_organization_bootstrap_only(
    aqtbot,
    running_backend,
    catch_create_org_widget,
    autoclose_dialog,
    gui_factory,
    organization_bootstrap_addr,
    monkeypatch,
):

    await gui_factory(start_arg=organization_bootstrap_addr.to_url())

    co_w = await catch_create_org_widget()

    assert co_w

    assert co_w.label_instructions.text() == translate(
        "TEXT_BOOTSTRAP_ORGANIZATION_INSTRUCTIONS_organization"
    ).format(organization="AnomalousMaterials")

    await aqtbot.key_clicks(co_w.current_widget.line_edit_user_full_name, "Gordon Freeman")
    await aqtbot.key_clicks(
        co_w.current_widget.line_edit_user_email, "gordon.freeman@blackmesa.com"
    )
    await aqtbot.key_clicks(co_w.current_widget.line_edit_device, "HEV")

    def _user_widget_button_validate_ready():
        assert co_w.button_validate.isEnabled()

    assert co_w.current_widget.line_edit_org_name.text() == "AnomalousMaterials"
    assert co_w.current_widget.line_edit_org_name.isReadOnly() is True
    assert not co_w.current_widget.radio_use_custom.isChecked()
    assert co_w.current_widget.radio_use_commercial.isChecked()
    assert not co_w.current_widget.radio_use_custom.isEnabled()
    aqtbot.mouse_click(co_w.current_widget.check_accept_contract, QtCore.Qt.LeftButton)

    await aqtbot.wait_until(_user_widget_button_validate_ready)

    aqtbot.mouse_click(co_w.button_validate, QtCore.Qt.LeftButton)

    def _device_widget_ready():
        assert isinstance(co_w.current_widget, AuthenticationChoiceWidget)

    await aqtbot.wait_until(_device_widget_ready)

    await aqtbot.key_clicks(
        co_w.current_widget.main_layout.itemAt(0).widget().line_edit_password, "nihilanth"
    )
    await aqtbot.key_clicks(
        co_w.current_widget.main_layout.itemAt(0).widget().line_edit_password_check, "nihilanth"
    )

    aqtbot.mouse_click(co_w.button_validate, QtCore.Qt.LeftButton)

    def _modal_shown():
        assert autoclose_dialog.dialogs == [
            (
                translate("TEXT_BOOTSTRAP_ORG_SUCCESS_TITLE"),
                translate("TEXT_BOOTSTRAP_ORG_SUCCESS_organization").format(
                    organization="AnomalousMaterials"
                ),
            )
        ]

    await aqtbot.wait_until(_modal_shown)


@pytest.mark.gui
@pytest.mark.trio
@customize_fixtures(backend_spontaneous_organization_boostrap=True)
@customize_fixtures(fake_preferred_org_creation_backend_addr=True)
async def test_create_organization_bootstrap_only_custom_server(
    aqtbot,
    running_backend,
    catch_create_org_widget,
    autoclose_dialog,
    gui_factory,
    organization_bootstrap_addr,
    monkeypatch,
):

    await gui_factory(start_arg=organization_bootstrap_addr.to_url())

    co_w = await catch_create_org_widget()

    assert co_w

    assert co_w.label_instructions.text() == translate(
        "TEXT_BOOTSTRAP_ORGANIZATION_INSTRUCTIONS_organization"
    ).format(organization="AnomalousMaterials")

    await aqtbot.key_clicks(co_w.current_widget.line_edit_user_full_name, "Gordon Freeman")
    await aqtbot.key_clicks(
        co_w.current_widget.line_edit_user_email, "gordon.freeman@blackmesa.com"
    )
    await aqtbot.key_clicks(co_w.current_widget.line_edit_device, "HEV")

    def _user_widget_ready():
        assert co_w.current_widget.line_edit_org_name.text() == "AnomalousMaterials"
        assert co_w.current_widget.line_edit_org_name.isReadOnly() is True
        assert co_w.current_widget.radio_use_custom.isChecked()
        assert not co_w.current_widget.radio_use_commercial.isChecked()
        assert not co_w.current_widget.radio_use_commercial.isEnabled()
        assert len(co_w.current_widget.line_edit_backend_addr.text())
        assert not co_w.current_widget.line_edit_backend_addr.isEnabled()
        assert co_w.button_validate.isEnabled()

    await aqtbot.wait_until(_user_widget_ready)

    aqtbot.mouse_click(co_w.button_validate, QtCore.Qt.LeftButton)

    def _device_widget_ready():
        assert isinstance(co_w.current_widget, AuthenticationChoiceWidget)

    await aqtbot.wait_until(_device_widget_ready)

    await aqtbot.key_clicks(
        co_w.current_widget.main_layout.itemAt(0).widget().line_edit_password, "nihilanth"
    )
    await aqtbot.key_clicks(
        co_w.current_widget.main_layout.itemAt(0).widget().line_edit_password_check, "nihilanth"
    )

    aqtbot.mouse_click(co_w.button_validate, QtCore.Qt.LeftButton)

    def _modal_shown():
        assert autoclose_dialog.dialogs == [
            (
                translate("TEXT_BOOTSTRAP_ORG_SUCCESS_TITLE"),
                translate("TEXT_BOOTSTRAP_ORG_SUCCESS_organization").format(
                    organization="AnomalousMaterials"
                ),
            )
        ]

    await aqtbot.wait_until(_modal_shown)


@pytest.mark.gui
@pytest.mark.trio
@customize_fixtures(backend_spontaneous_organization_boostrap=True)
async def test_create_organization_already_bootstrapped(
    aqtbot,
    running_backend,
    catch_create_org_widget,
    autoclose_dialog,
    gui,
    monkeypatch,
    organization_factory,
    local_device_factory,
    alice,
):
    org = organization_factory()
    backend_user, backend_first_device = local_device_to_backend_user(alice, org)
    bootstrap_token = "123456"
    await running_backend.backend.organization.create(org.organization_id, bootstrap_token, None)
    await running_backend.backend.organization.bootstrap(
        org.organization_id,
        backend_user,
        backend_first_device,
        bootstrap_token,
        org.root_verify_key,
    )

    org_bs_addr = BackendOrganizationBootstrapAddr.build(
        running_backend.addr, org.organization_id, bootstrap_token
    )

    monkeypatch.setattr(
        "parsec.core.gui.main_window.get_text_input", lambda *args, **kwargs: (str(org_bs_addr))
    )

    # The org bootstrap window is usually opened using a sub-menu.
    # Sub-menus can be a bit challenging to open in tests so we cheat
    # using the keyboard shortcut Ctrl+O that has the same effect.
    aqtbot.key_click(gui, "o", QtCore.Qt.ControlModifier, 200)

    co_w = await catch_create_org_widget()
    await aqtbot.wait_until(lambda: isinstance(co_w.current_widget, CreateOrgUserInfoWidget))

    await aqtbot.key_clicks(co_w.current_widget.line_edit_user_full_name, "Gordon Freeman")
    await aqtbot.key_clicks(
        co_w.current_widget.line_edit_user_email, "gordon.freeman@blackmesa.com"
    )
    await aqtbot.key_clicks(co_w.current_widget.line_edit_device, "HEV")

    def _user_widget_ready():
        assert co_w.current_widget.line_edit_org_name.text() == str(org.organization_id)
        assert co_w.current_widget.line_edit_org_name.isReadOnly() is True

    await aqtbot.wait_until(_user_widget_ready)

    aqtbot.mouse_click(co_w.current_widget.check_accept_contract, QtCore.Qt.LeftButton)
    aqtbot.mouse_click(co_w.button_validate, QtCore.Qt.LeftButton)

    def _modal_shown():
        assert autoclose_dialog.dialogs == [("Error", "This bootstrap link was already used.")]

    await aqtbot.wait_until(_modal_shown)


@pytest.mark.gui
@pytest.mark.trio
@customize_fixtures(backend_spontaneous_organization_boostrap=True)
@customize_fixtures(fake_preferred_org_creation_backend_addr=True)
async def test_create_organization_custom_backend(
    gui, aqtbot, running_backend, catch_create_org_widget, autoclose_dialog, unused_tcp_port
):
    # The org creation window is usually opened using a sub-menu.
    # Sub-menus can be a bit challenging to open in tests so we cheat
    # using the keyboard shortcut Ctrl+N that has the same effect.
    aqtbot.key_click(gui, "n", QtCore.Qt.ControlModifier, 200)

    co_w = await catch_create_org_widget()

    assert co_w

    def _user_widget_ready():
        assert isinstance(co_w.current_widget, CreateOrgUserInfoWidget)

    await aqtbot.wait_until(_user_widget_ready)

<<<<<<< HEAD
    aqtbot.key_clicks(co_w.current_widget.line_edit_user_full_name, "Gordon Freeman")
    aqtbot.key_clicks(co_w.current_widget.line_edit_user_email, "gordon.freeman@blackmesa.com")
    aqtbot.key_clicks(co_w.current_widget.line_edit_org_name, "AnomalousMaterials")
    aqtbot.key_clicks(co_w.current_widget.line_edit_device, "HEV")
    aqtbot.mouse_click(co_w.current_widget.radio_use_custom, QtCore.Qt.LeftButton)
=======
    await aqtbot.key_clicks(co_w.current_widget.line_edit_user_full_name, "Gordon Freeman")
    await aqtbot.key_clicks(
        co_w.current_widget.line_edit_user_email, "gordon.freeman@blackmesa.com"
    )
    await aqtbot.key_clicks(co_w.current_widget.line_edit_org_name, "AnomalousMaterials")
    await aqtbot.key_clicks(co_w.current_widget.line_edit_device, "HEV")
    aqtbot.mouse_click(co_w.user_widget.check_accept_contract, QtCore.Qt.LeftButton)
>>>>>>> edb76054

    def _user_widget_button_validate_ready(state):
        assert co_w.current_widget._are_inputs_valid() is state
        assert co_w.button_validate.isEnabled() is state

    # Space at the end, should be fine
    aqtbot.key_clicks(
        co_w.current_widget.line_edit_backend_addr, running_backend.addr.to_url() + " " * 3
    )
    assert co_w.current_widget.line_edit_backend_addr.is_input_valid()
    await aqtbot.wait_until(lambda: _user_widget_button_validate_ready(True))

    # Empty, should not be valid
    co_w.current_widget.line_edit_backend_addr.setText("")
    assert co_w.current_widget.line_edit_backend_addr.text() == ""
    assert not co_w.current_widget.line_edit_backend_addr.is_input_valid()
    await aqtbot.wait_until(lambda: _user_widget_button_validate_ready(False))

    # Spaces at the beginning, should be fine
    aqtbot.key_clicks(
        co_w.current_widget.line_edit_backend_addr, " " * 10 + running_backend.addr.to_url()
    )
    assert co_w.current_widget.line_edit_backend_addr.is_input_valid()
    await aqtbot.wait_until(lambda: _user_widget_button_validate_ready(True))

    aqtbot.mouse_click(co_w.button_validate, QtCore.Qt.LeftButton)

    def _device_widget_ready():
        assert isinstance(co_w.current_widget, AuthenticationChoiceWidget)

    await aqtbot.wait_until(_device_widget_ready)

    await aqtbot.key_clicks(
        co_w.current_widget.main_layout.itemAt(0).widget().line_edit_password, "nihilanth"
    )
    await aqtbot.key_clicks(
        co_w.current_widget.main_layout.itemAt(0).widget().line_edit_password_check, "nihilanth"
    )

    def _device_widget_button_validate_ready():
        assert co_w.button_validate.isEnabled()

    await aqtbot.wait_until(_device_widget_button_validate_ready)

    aqtbot.mouse_click(co_w.button_validate, QtCore.Qt.LeftButton)

<<<<<<< HEAD
=======
    # Should fail because it will use an invalid backend addr
    def _error_modal_shown():
        assert autoclose_dialog.dialogs == [("Error", "Cannot connect to the server.")]

    await aqtbot.wait_until(_error_modal_shown)

    autoclose_dialog.reset()

    # Let's go back and provide a custom address
    aqtbot.mouse_click(co_w.button_previous, QtCore.Qt.LeftButton)

    def _user_widget_ready_again():
        assert co_w.user_widget.isVisible()
        assert not co_w.device_widget.isVisible()
        assert not co_w.button_previous.isVisible()
        assert co_w.button_validate.isEnabled()

    await aqtbot.wait_until(_user_widget_ready_again)

    # Clicking the radio doesn't do anything, so we cheat
    co_w.user_widget.radio_use_custom.setChecked(True)

    await aqtbot.key_clicks(co_w.user_widget.line_edit_backend_addr, running_backend.addr.to_url())
    await aqtbot.wait_until(_user_widget_button_validate_ready)

    # First click to get to the device page
    aqtbot.mouse_click(co_w.button_validate, QtCore.Qt.LeftButton)
    # Second click to create the org
    aqtbot.mouse_click(co_w.button_validate, QtCore.Qt.LeftButton)

>>>>>>> edb76054
    def _modal_shown():
        assert autoclose_dialog.dialogs == [
            (
                translate("TEXT_BOOTSTRAP_ORG_SUCCESS_TITLE"),
                translate("TEXT_BOOTSTRAP_ORG_SUCCESS_organization").format(
                    organization="AnomalousMaterials"
                ),
            )
        ]

    await aqtbot.wait_until(_modal_shown)


@pytest.mark.gui
@pytest.mark.trio
@customize_fixtures(backend_spontaneous_organization_boostrap=True)
async def test_create_organization_wrong_timestamp(
    gui, aqtbot, running_backend, catch_create_org_widget, autoclose_dialog, monkeypatch
):
    aqtbot.key_click(gui, "n", QtCore.Qt.ControlModifier, 200)
    co_w = await catch_create_org_widget()
    assert co_w

    # Patch the pendulum.now() just for the organization creation in the core so we have
    # a different date than the server
    def _timestamp(device):
        with freeze_time("2000-01-01"):
            return pendulum.now()

    monkeypatch.setattr("parsec.core.types.LocalDevice.timestamp", _timestamp)

    await aqtbot.key_clicks(co_w.current_widget.line_edit_user_full_name, "Gordon Freeman")
    await aqtbot.key_clicks(
        co_w.current_widget.line_edit_user_email, "gordon.freeman@blackmesa.com"
    )
    await aqtbot.key_clicks(co_w.current_widget.line_edit_org_name, "AnomalousMaterials")
    await aqtbot.key_clicks(co_w.current_widget.line_edit_device, "HEV")
    assert not co_w.button_validate.isEnabled()

    aqtbot.mouse_click(co_w.current_widget.check_accept_contract, QtCore.Qt.LeftButton)

    def _user_widget_button_validate_ready():
        assert co_w.button_validate.isEnabled()

    await aqtbot.wait_until(_user_widget_button_validate_ready)

    async with aqtbot.wait_signal(co_w.req_error):
        aqtbot.mouse_click(co_w.button_validate, QtCore.Qt.LeftButton)

    def _error_shown():
        assert autoclose_dialog.dialogs == [("Error", translate("TEXT_BACKEND_STATE_DESYNC"))]

    await aqtbot.wait_until(_error_shown)


@pytest.mark.gui
@pytest.mark.trio
async def test_create_organization_with_boostrap_token(
    gui, aqtbot, running_backend, catch_create_org_widget, autoclose_dialog
):
    # Firt create the organization
    bootstrap_token = "T0k3n"
    organization_id = OrganizationID("AnomalousMaterials")
    await running_backend.backend.organization.create(
        id=organization_id, bootstrap_token=bootstrap_token
    )

    good_bootstrap_addr = BackendOrganizationBootstrapAddr.build(
        running_backend.addr, organization_id, bootstrap_token
    )
    bad_bootstrap_addr = BackendOrganizationBootstrapAddr.build(
        running_backend.addr, organization_id, "B@dT0k3n"
    )

    # Now try to use the wrong bootstrap link
    for bootstrap_addr in (bad_bootstrap_addr, good_bootstrap_addr):
        autoclose_dialog.reset()

        gui.add_instance(bootstrap_addr.to_url())

        co_w = await catch_create_org_widget()

        assert co_w

        def _user_widget_ready():
            assert isinstance(co_w.current_widget, CreateOrgUserInfoWidget)
            # Organization name and server address should be already provided
            assert co_w.current_widget.line_edit_org_name.isReadOnly()
            assert not co_w.current_widget.radio_use_custom.isEnabled()

        await aqtbot.wait_until(_user_widget_ready)

        await aqtbot.key_clicks(co_w.current_widget.line_edit_user_full_name, "Gordon Freeman")
        await aqtbot.key_clicks(
            co_w.current_widget.line_edit_user_email, "gordon.freeman@blackmesa.com"
        )
        await aqtbot.key_clicks(co_w.current_widget.line_edit_device, "HEV")
        aqtbot.mouse_click(co_w.current_widget.check_accept_contract, QtCore.Qt.LeftButton)

        def _user_widget_button_validate_ready():
            assert co_w.button_validate.isEnabled()

        await aqtbot.wait_until(_user_widget_button_validate_ready)
        aqtbot.mouse_click(co_w.button_validate, QtCore.Qt.LeftButton)

        if bootstrap_addr is bad_bootstrap_addr:

            def _error_modal_shown():
                assert autoclose_dialog.dialogs == [("Error", "This bootstrap link is invalid.")]

            await aqtbot.wait_until(_error_modal_shown)

        else:

            def _device_widget_ready():
                assert isinstance(co_w.current_widget, AuthenticationChoiceWidget)

            await aqtbot.wait_until(_device_widget_ready)

            await aqtbot.key_clicks(
                co_w.current_widget.main_layout.itemAt(0).widget().line_edit_password, "nihilanth"
            )
            await aqtbot.key_clicks(
                co_w.current_widget.main_layout.itemAt(0).widget().line_edit_password_check,
                "nihilanth",
            )

            def _device_widget_button_validate_ready():
                assert co_w.button_validate.isEnabled()

            await aqtbot.wait_until(_device_widget_button_validate_ready)

            aqtbot.mouse_click(co_w.button_validate, QtCore.Qt.LeftButton)

            def _modal_shown():
                assert autoclose_dialog.dialogs == [
                    (
                        translate("TEXT_BOOTSTRAP_ORG_SUCCESS_TITLE"),
                        translate("TEXT_BOOTSTRAP_ORG_SUCCESS_organization").format(
                            organization=str(organization_id)
                        ),
                    )
                ]

            await aqtbot.wait_until(_modal_shown)


@pytest.fixture
def catch_text_input_widget(widget_catcher_factory):
    return widget_catcher_factory("parsec.core.gui.custom_dialogs.TextInputWidget")


@pytest.mark.gui
@pytest.mark.trio
async def test_join_org_addr_input(
    gui, aqtbot, running_backend, autoclose_dialog, catch_text_input_widget
):
    # The org bootstrap window is usually opened using a sub-menu.
    # Sub-menus can be a bit challenging to open in tests so we cheat
    # using the keyboard shortcut Ctrl+O that has the same effect.
    aqtbot.key_click(gui, "o", QtCore.Qt.ControlModifier, 200)

    ti_w = await catch_text_input_widget()

    assert ti_w

    def _check_button_state(expected_state):
        assert ti_w.button_ok.isEnabled() is expected_state

    aqtbot.key_clicks(ti_w.line_edit_text, "invalid backend addr")
    assert not ti_w.line_edit_text.is_input_valid()
    await aqtbot.wait_until(lambda: _check_button_state(False))

    ti_w.line_edit_text.setText("")
    assert not ti_w.line_edit_text.is_input_valid()
    await aqtbot.wait_until(lambda: _check_button_state(False))

    aqtbot.key_clicks(
        ti_w.line_edit_text,
        "   parsec://example.com/org?action=claim_user&token=3a50b191122b480ebb113b10216ef343   ",
    )
    assert ti_w.line_edit_text.is_input_valid()
    await aqtbot.wait_until(lambda: _check_button_state(True))<|MERGE_RESOLUTION|>--- conflicted
+++ resolved
@@ -514,28 +514,20 @@
 
     await aqtbot.wait_until(_user_widget_ready)
 
-<<<<<<< HEAD
-    aqtbot.key_clicks(co_w.current_widget.line_edit_user_full_name, "Gordon Freeman")
-    aqtbot.key_clicks(co_w.current_widget.line_edit_user_email, "gordon.freeman@blackmesa.com")
-    aqtbot.key_clicks(co_w.current_widget.line_edit_org_name, "AnomalousMaterials")
-    aqtbot.key_clicks(co_w.current_widget.line_edit_device, "HEV")
-    aqtbot.mouse_click(co_w.current_widget.radio_use_custom, QtCore.Qt.LeftButton)
-=======
     await aqtbot.key_clicks(co_w.current_widget.line_edit_user_full_name, "Gordon Freeman")
     await aqtbot.key_clicks(
         co_w.current_widget.line_edit_user_email, "gordon.freeman@blackmesa.com"
     )
     await aqtbot.key_clicks(co_w.current_widget.line_edit_org_name, "AnomalousMaterials")
     await aqtbot.key_clicks(co_w.current_widget.line_edit_device, "HEV")
-    aqtbot.mouse_click(co_w.user_widget.check_accept_contract, QtCore.Qt.LeftButton)
->>>>>>> edb76054
+    aqtbot.mouse_click(co_w.current_widget.radio_use_custom, QtCore.Qt.LeftButton)
 
     def _user_widget_button_validate_ready(state):
         assert co_w.current_widget._are_inputs_valid() is state
         assert co_w.button_validate.isEnabled() is state
 
     # Space at the end, should be fine
-    aqtbot.key_clicks(
+    await aqtbot.key_clicks(
         co_w.current_widget.line_edit_backend_addr, running_backend.addr.to_url() + " " * 3
     )
     assert co_w.current_widget.line_edit_backend_addr.is_input_valid()
@@ -548,7 +540,7 @@
     await aqtbot.wait_until(lambda: _user_widget_button_validate_ready(False))
 
     # Spaces at the beginning, should be fine
-    aqtbot.key_clicks(
+    await aqtbot.key_clicks(
         co_w.current_widget.line_edit_backend_addr, " " * 10 + running_backend.addr.to_url()
     )
     assert co_w.current_widget.line_edit_backend_addr.is_input_valid()
@@ -575,39 +567,6 @@
 
     aqtbot.mouse_click(co_w.button_validate, QtCore.Qt.LeftButton)
 
-<<<<<<< HEAD
-=======
-    # Should fail because it will use an invalid backend addr
-    def _error_modal_shown():
-        assert autoclose_dialog.dialogs == [("Error", "Cannot connect to the server.")]
-
-    await aqtbot.wait_until(_error_modal_shown)
-
-    autoclose_dialog.reset()
-
-    # Let's go back and provide a custom address
-    aqtbot.mouse_click(co_w.button_previous, QtCore.Qt.LeftButton)
-
-    def _user_widget_ready_again():
-        assert co_w.user_widget.isVisible()
-        assert not co_w.device_widget.isVisible()
-        assert not co_w.button_previous.isVisible()
-        assert co_w.button_validate.isEnabled()
-
-    await aqtbot.wait_until(_user_widget_ready_again)
-
-    # Clicking the radio doesn't do anything, so we cheat
-    co_w.user_widget.radio_use_custom.setChecked(True)
-
-    await aqtbot.key_clicks(co_w.user_widget.line_edit_backend_addr, running_backend.addr.to_url())
-    await aqtbot.wait_until(_user_widget_button_validate_ready)
-
-    # First click to get to the device page
-    aqtbot.mouse_click(co_w.button_validate, QtCore.Qt.LeftButton)
-    # Second click to create the org
-    aqtbot.mouse_click(co_w.button_validate, QtCore.Qt.LeftButton)
-
->>>>>>> edb76054
     def _modal_shown():
         assert autoclose_dialog.dialogs == [
             (
@@ -777,7 +736,7 @@
     def _check_button_state(expected_state):
         assert ti_w.button_ok.isEnabled() is expected_state
 
-    aqtbot.key_clicks(ti_w.line_edit_text, "invalid backend addr")
+    await aqtbot.key_clicks(ti_w.line_edit_text, "invalid backend addr")
     assert not ti_w.line_edit_text.is_input_valid()
     await aqtbot.wait_until(lambda: _check_button_state(False))
 
@@ -785,7 +744,7 @@
     assert not ti_w.line_edit_text.is_input_valid()
     await aqtbot.wait_until(lambda: _check_button_state(False))
 
-    aqtbot.key_clicks(
+    await aqtbot.key_clicks(
         ti_w.line_edit_text,
         "   parsec://example.com/org?action=claim_user&token=3a50b191122b480ebb113b10216ef343   ",
     )
