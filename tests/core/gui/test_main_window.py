# Parsec Cloud (https://parsec.cloud) Copyright (c) AGPL-3.0 2016-present Scille SAS

import pytest
from unittest.mock import patch
from PyQt5 import QtCore, QtWidgets, QtGui

from parsec.api.protocol import InvitationType, OrganizationID
from parsec.api.data import UserProfile, EntryName
from parsec.core.gui.lang import translate
from parsec.core.gui.login_widget import LoginPasswordInputWidget
from parsec.core.local_device import (
    AvailableDevice,
    DeviceFileType,
    save_device_with_password,
    save_device_with_password_in_config,
)
from parsec.core.types import EntryID
from parsec.core.types import (
    BackendInvitationAddr,
    BackendOrganizationBootstrapAddr,
    BackendOrganizationFileLinkAddr,
    BackendOrganizationAddr,
    WorkspaceRole,
)
from parsec.core.gui import desktop

from tests.common import customize_fixtures


@pytest.fixture
def catch_create_org_widget(widget_catcher_factory):
    return widget_catcher_factory("parsec.core.gui.create_org_widget.CreateOrgWidget")


@pytest.fixture
def catch_org_info_widget(widget_catcher_factory):
    return widget_catcher_factory("parsec.core.gui.organization_info_widget.OrganizationInfoWidget")


@pytest.fixture
def catch_claim_device_widget(widget_catcher_factory):
    return widget_catcher_factory("parsec.core.gui.claim_device_widget.ClaimDeviceWidget")


@pytest.fixture
def catch_claim_user_widget(widget_catcher_factory):
    return widget_catcher_factory("parsec.core.gui.claim_user_widget.ClaimUserWidget")


@pytest.fixture
<<<<<<< HEAD
def catch_text_input_widget(widget_catcher_factory):
    return widget_catcher_factory("parsec.core.gui.custom_dialogs.TextInputWidget")


@pytest.fixture
async def invitation_organization_link(running_backend):
=======
async def organization_bootstrap_addr(running_backend):
>>>>>>> aa671c06
    org_id = OrganizationID("ShinraElectricPowerCompany")
    org_token = "123"
    await running_backend.backend.organization.create(org_id, org_token)
    return BackendOrganizationBootstrapAddr.build(running_backend.addr, org_id, org_token)


@pytest.fixture
async def device_invitation_addr(backend, bob):
    invitation = await backend.invite.new_for_device(
        organization_id=bob.organization_id, greeter_user_id=bob.user_id
    )
    return BackendInvitationAddr.build(
        backend_addr=bob.organization_addr.get_backend_addr(),
        organization_id=bob.organization_id,
        invitation_type=InvitationType.DEVICE,
        token=invitation.token,
    )


@pytest.fixture
async def user_invitation_addr(backend, bob):
    invitation = await backend.invite.new_for_user(
        organization_id=bob.organization_id,
        greeter_user_id=bob.user_id,
        claimer_email="billy@billy.corp",
    )
    return BackendInvitationAddr.build(
        backend_addr=bob.organization_addr.get_backend_addr(),
        organization_id=bob.organization_id,
        invitation_type=InvitationType.USER,
        token=invitation.token,
    )


@pytest.fixture
def bob_available_device(bob, tmp_path):
    key_file_path = tmp_path / "bob_device.keys"
    save_device_with_password(key_file=key_file_path, device=bob, password="", force=True)
    return AvailableDevice(
        key_file_path=key_file_path,
        organization_id=bob.organization_id,
        device_id=bob.device_id,
        human_handle=bob.human_handle,
        device_label=bob.device_label,
        slug=bob.slug,
        type=DeviceFileType.PASSWORD,
    )


@pytest.fixture
async def logged_gui_with_files(
    aqtbot, running_backend, backend, autoclose_dialog, logged_gui, bob, monkeypatch
):
    w_w = await logged_gui.test_switch_to_workspaces_widget()

    assert logged_gui.tab_center.count() == 1

    monkeypatch.setattr(
        "parsec.core.gui.workspaces_widget.get_text_input", lambda *args, **kwargs: "w1"
    )
    monkeypatch.setattr(
        "parsec.core.gui.files_widget.get_text_input", lambda *args, **kwargs: ("dir1")
    )

    aqtbot.mouse_click(w_w.button_add_workspace, QtCore.Qt.LeftButton)

    def _workspace_button_ready():
        assert w_w.layout_workspaces.count() == 1
        wk_button = w_w.layout_workspaces.itemAt(0).widget()
        assert not isinstance(wk_button, QtWidgets.QLabel)
        # Important: this is necessary for the incoming click to reliably work
        assert wk_button.switch_button.isChecked()

    await aqtbot.wait_until(_workspace_button_ready)

    f_w = logged_gui.test_get_files_widget()
    wk_button = w_w.layout_workspaces.itemAt(0).widget()

    aqtbot.mouse_click(wk_button, QtCore.Qt.LeftButton)

    def _entry_available():
        assert f_w.workspace_fs is not None
        assert f_w.workspace_fs.get_workspace_name() == EntryName("w1")
        assert f_w.table_files.rowCount() == 1

    await aqtbot.wait_until(_entry_available)

    def _folder_ready():
        assert f_w.isVisible()
        assert f_w.table_files.rowCount() == 2
        folder = f_w.table_files.item(1, 1)
        assert folder
        assert folder.text() == "dir1"

    aqtbot.mouse_click(f_w.button_create_folder, QtCore.Qt.LeftButton)

    await aqtbot.wait_until(_folder_ready)

    d_w = await logged_gui.test_switch_to_devices_widget()

    def _device_widget_ready():
        assert d_w.isVisible()

    await aqtbot.wait_until(_device_widget_ready)

    return logged_gui, w_w, f_w


@pytest.mark.gui
@pytest.mark.trio
async def test_link_file(aqtbot, logged_gui_with_files):
    logged_gui, w_w, f_w = logged_gui_with_files
    url = f_w.workspace_fs.generate_file_link(f_w.current_directory)

    logged_gui.add_instance(str(url))

    def _folder_ready():
        assert f_w.isVisible()
        assert f_w.table_files.rowCount() == 2
        folder = f_w.table_files.item(1, 1)
        assert folder
        assert folder.text() == "dir1"

    await aqtbot.wait_until(_folder_ready)

    assert logged_gui.tab_center.count() == 1


@pytest.mark.gui
@pytest.mark.trio
async def test_link_file_unmounted(aqtbot, logged_gui_with_files):
    logged_gui, w_w, f_w = logged_gui_with_files

    core = logged_gui.test_get_core()
    url = f_w.workspace_fs.generate_file_link(f_w.current_directory)

    logged_gui.add_instance(str(url))

    def _folder_ready():
        assert f_w.isVisible()
        assert f_w.table_files.rowCount() == 2
        folder = f_w.table_files.item(1, 1)
        assert folder
        assert folder.text() == "dir1"

    await aqtbot.wait_until(_folder_ready)

    assert logged_gui.tab_center.count() == 1

    def _mounted():
        assert core.mountpoint_manager.is_workspace_mounted(f_w.workspace_fs.workspace_id)

    await aqtbot.wait_until(_mounted)
    await core.mountpoint_manager.unmount_workspace(f_w.workspace_fs.workspace_id)

    def _unmounted():
        assert not core.mountpoint_manager.is_workspace_mounted(f_w.workspace_fs.workspace_id)

    await aqtbot.wait_until(_unmounted)

    logged_gui.add_instance(str(url))

    await aqtbot.wait_until(_mounted)


@pytest.mark.gui
@pytest.mark.trio
async def test_link_file_invalid_path(aqtbot, autoclose_dialog, logged_gui_with_files):
    logged_gui, w_w, f_w = logged_gui_with_files
    url = f_w.workspace_fs.generate_file_link("/unknown")

    logged_gui.add_instance(str(url))

    def _assert_dialogs():
        assert len(autoclose_dialog.dialogs) == 1
        assert autoclose_dialog.dialogs == [("Error", translate("TEXT_FILE_GOTO_LINK_NOT_FOUND"))]

    await aqtbot.wait_until(_assert_dialogs)

    assert logged_gui.tab_center.count() == 1


@pytest.mark.gui
@pytest.mark.trio
@pytest.mark.parametrize("kind", ["bad_workspace_id", "legacy_url_format"])
async def test_link_file_invalid_url(aqtbot, autoclose_dialog, logged_gui_with_files, kind):
    logged_gui, w_w, f_w = logged_gui_with_files
    org_addr = f_w.core.device.organization_addr
    if kind == "bad_workspace_id":
        url = f"parsec://{org_addr.netloc}/{org_addr.organization_id}?action=file_link&workspace_id=not_a_uuid&path=HRSW4Y3SPFYHIZLEL5YGC6LMN5QWIPQs"
    elif kind == "legacy_url_format":
        url = f"parsec://{org_addr.netloc}/{org_addr.organization_id}?action=file_link&workspace_id=449977b2-889a-4a62-bc54-f89c26175e90&path=%2Fbar.txt&no_ssl=true&rvk=ZY3JDUOCOKTLCXWS6CJTAELDZSMZYFK5QLNJAVY6LFJV5IRJWAIAssss"
    else:
        assert False

    logged_gui.add_instance(url)

    def _assert_dialogs():
        assert len(autoclose_dialog.dialogs) == 1
        assert autoclose_dialog.dialogs == [("Error", translate("TEXT_INVALID_URL"))]

    await aqtbot.wait_until(_assert_dialogs)


@pytest.mark.gui
@pytest.mark.trio
async def test_link_file_disconnected(
    aqtbot,
    autoclose_dialog,
    logged_gui_with_files,
    bob,
    monkeypatch,
    bob_available_device,
    snackbar_catcher,
):
    gui, w_w, f_w = logged_gui_with_files
    addr = f_w.workspace_fs.generate_file_link("/dir1")

    monkeypatch.setattr(
        "parsec.core.gui.main_window.list_available_devices",
        lambda *args, **kwargs: [bob_available_device],
    )

    snackbar_catcher.reset()

    # Log out and send link
    await gui.test_logout_and_switch_to_login_widget()
    gui.add_instance(addr.to_url())

    def _assert_snackbars():
        assert len(snackbar_catcher.snackbars) == 1
        assert snackbar_catcher.snackbars == [
            (
                "INFO",
                translate("TEXT_FILE_LINK_PLEASE_LOG_IN_organization").format(
                    organization=bob.organization_id
                ),
            )
        ]

    await aqtbot.wait_until(_assert_snackbars)

    # Assert login widget is displayed
    lw = gui.test_get_login_widget()

    def _password_widget_shown():
        assert lw.widget.layout().count() == 1
        assert isinstance(lw.widget.layout().itemAt(0).widget(), LoginPasswordInputWidget)
        password_w = lw.widget.layout().itemAt(0).widget()
        assert password_w.button_login.isEnabled()

    await aqtbot.wait_until(_password_widget_shown)

    password_w = lw.widget.layout().itemAt(0).widget()

    tabw = gui.test_get_tab()
    async with aqtbot.wait_signals([lw.login_with_password_clicked, tabw.logged_in]):
        aqtbot.mouse_click(password_w.button_login, QtCore.Qt.LeftButton)

    def _wait():
        central_widget = gui.test_get_central_widget()
        assert central_widget is not None

    await aqtbot.wait_until(_wait)

    # Assert file link has been followed
    f_w = gui.test_get_files_widget()

    def _folder_ready():
        assert f_w.isVisible()
        assert f_w.table_files.rowCount() == 2
        folder = f_w.table_files.item(1, 1)
        assert folder
        assert folder.text() == "dir1"

    await aqtbot.wait_until(_folder_ready)


@pytest.mark.gui
@pytest.mark.trio
async def test_link_file_disconnected_cancel_login(
    aqtbot,
    autoclose_dialog,
    logged_gui_with_files,
    bob,
    monkeypatch,
    bob_available_device,
    snackbar_catcher,
):
    gui, w_w, f_w = logged_gui_with_files
    url = f_w.workspace_fs.generate_file_link("/dir1")

    monkeypatch.setattr(
        "parsec.core.gui.main_window.list_available_devices",
        lambda *args, **kwargs: [bob_available_device],
    )

    snackbar_catcher.reset()

    # Log out and send link
    await gui.test_logout_and_switch_to_login_widget()
    gui.add_instance(str(url))

    def _assert_snackbars():
        assert len(snackbar_catcher.snackbars) == 1
        assert snackbar_catcher.snackbars == [
            (
                "INFO",
                translate("TEXT_FILE_LINK_PLEASE_LOG_IN_organization").format(
                    organization=bob.organization_id
                ),
            )
        ]

    await aqtbot.wait_until(_assert_snackbars)

    # Assert login widget is displayed
    lw = gui.test_get_login_widget()

    def _password_widget_shown():
        assert isinstance(lw.widget.layout().itemAt(0).widget(), LoginPasswordInputWidget)
        password_w = lw.widget.layout().itemAt(0).widget()
        assert password_w.button_login.isEnabled()

    await aqtbot.wait_until(_password_widget_shown)

    password_w = lw.widget.layout().itemAt(0).widget()

    # Cancel login
    async with aqtbot.wait_signal(lw.login_canceled):
        aqtbot.mouse_click(password_w.button_back, QtCore.Qt.LeftButton)

    await gui.test_switch_to_logged_in(bob)

    # Assert previous file link is not followed
    f_w = gui.test_get_files_widget()

    def _folder_ready():
        assert not f_w.isVisible()

    await aqtbot.wait_until(_folder_ready)


@pytest.mark.gui
@pytest.mark.trio
async def test_link_file_unknown_workspace(
    aqtbot, core_config, gui_factory, autoclose_dialog, running_backend, alice
):
    password = "P@ssw0rd"
    save_device_with_password_in_config(core_config.config_dir, alice, password)

    file_link = BackendOrganizationFileLinkAddr.build(
        organization_addr=alice.organization_addr,
        workspace_id=EntryID.new(),
        encrypted_path=b"<whatever>",
    )

    gui = await gui_factory(core_config=core_config, start_arg=file_link.to_url())
    lw = gui.test_get_login_widget()

    def _password_prompt():
        assert len(autoclose_dialog.dialogs) == 0
        lpi_w = lw.widget.layout().itemAt(0).widget()
        assert isinstance(lpi_w, LoginPasswordInputWidget)

    await aqtbot.wait_until(_password_prompt)

    lpi_w = lw.widget.layout().itemAt(0).widget()
    await aqtbot.key_clicks(lpi_w.line_edit_password, password)
    await aqtbot.wait_until(lambda: lpi_w.line_edit_password.text() == password)

    tabw = gui.test_get_tab()
    async with aqtbot.wait_signals([lw.login_with_password_clicked, tabw.logged_in]):
        aqtbot.mouse_click(lpi_w.button_login, QtCore.Qt.LeftButton)

    def _error_shown():
        assert len(autoclose_dialog.dialogs) == 1
        print(autoclose_dialog.dialogs)
        assert autoclose_dialog.dialogs[0] == (
            "Error",
            "You do not have access to the workspace containing the file. It may not have been shared with you.",
        )

    await aqtbot.wait_until(_error_shown)


@pytest.mark.gui
@pytest.mark.trio
async def test_link_organization(
    aqtbot, logged_gui, catch_create_org_widget, organization_bootstrap_addr
):
    logged_gui.add_instance(organization_bootstrap_addr.to_url())
    co_w = await catch_create_org_widget()
    assert co_w
    assert logged_gui.tab_center.count() == 2


@pytest.mark.gui
@pytest.mark.trio
async def test_link_organization_disconnected(
    aqtbot, logged_gui, catch_create_org_widget, organization_bootstrap_addr
):
    await logged_gui.test_logout_and_switch_to_login_widget()
    logged_gui.add_instance(organization_bootstrap_addr.to_url())
    co_w = await catch_create_org_widget()
    assert co_w
    assert logged_gui.tab_center.count() == 1


@pytest.mark.gui
@pytest.mark.trio
@pytest.mark.parametrize("http_redirection_url", (True, False))
async def test_link_claim_device(
    aqtbot, logged_gui, catch_claim_device_widget, device_invitation_addr, http_redirection_url
):
    if http_redirection_url:
        url = device_invitation_addr.to_http_redirection_url()
    else:
        url = device_invitation_addr.to_url()

    logged_gui.add_instance(url)
    cd_w = await catch_claim_device_widget()
    assert cd_w
    assert logged_gui.tab_center.count() == 2


@pytest.mark.gui
@pytest.mark.trio
async def test_link_claim_device_disconnected(
    aqtbot, logged_gui, catch_claim_device_widget, device_invitation_addr
):
    await logged_gui.test_logout_and_switch_to_login_widget()
    logged_gui.add_instance(device_invitation_addr.to_url())
    cd_w = await catch_claim_device_widget()
    assert cd_w
    assert logged_gui.tab_center.count() == 1


# This test has been detected as flaky.
# Using re-runs is a valid temporary solutions but the problem should be investigated in the future.
@pytest.mark.gui
@pytest.mark.trio
@pytest.mark.flaky(reruns=3)
@pytest.mark.parametrize("http_redirection_url", (True, False))
async def test_link_claim_user(
    aqtbot, logged_gui, catch_claim_user_widget, user_invitation_addr, http_redirection_url
):
    if http_redirection_url:
        url = user_invitation_addr.to_http_redirection_url()
    else:
        url = user_invitation_addr.to_url()

    logged_gui.add_instance(url)
    cd_w = await catch_claim_user_widget()
    assert cd_w
    assert logged_gui.tab_center.count() == 2


@pytest.mark.gui
@pytest.mark.trio
async def test_link_claim_user_disconnected(
    aqtbot, logged_gui, catch_claim_user_widget, user_invitation_addr
):
    await logged_gui.test_logout_and_switch_to_login_widget()
    logged_gui.add_instance(user_invitation_addr.to_url())
    cd_w = await catch_claim_user_widget()
    assert cd_w
    assert logged_gui.tab_center.count() == 1


@pytest.mark.gui
@pytest.mark.trio
async def test_tab_login_logout(gui_factory, core_config, alice, monkeypatch):
    password = "P@ssw0rd"
    save_device_with_password_in_config(core_config.config_dir, alice, password)
    gui = await gui_factory()

    # Fix the return value of ensure_string_size, because it can depend of the size of the window
    monkeypatch.setattr(
        "parsec.core.gui.main_window.ensure_string_size", lambda s, size, font: (s[:16] + "...")
    )

    assert gui.tab_center.count() == 1
    assert gui.tab_center.tabText(0) == translate("TEXT_TAB_TITLE_LOG_IN_SCREEN")
    assert not gui.add_tab_button.isEnabled()
    first_created_tab = gui.test_get_tab()

    await gui.test_switch_to_logged_in(alice)
    assert gui.tab_center.count() == 1
    assert gui.tab_center.tabText(0) == "CoolOrg - Alicey..."
    assert gui.add_tab_button.isEnabled()
    assert gui.test_get_tab() == first_created_tab

    await gui.test_logout()
    assert gui.tab_center.count() == 1
    assert gui.tab_center.tabText(0) == translate("TEXT_TAB_TITLE_LOG_IN_SCREEN")
    assert not gui.add_tab_button.isEnabled()
    assert gui.test_get_tab() != first_created_tab


@pytest.mark.gui
@pytest.mark.trio
@customize_fixtures(logged_gui_as_admin=True)
async def test_show_org_info(
    aqtbot, logged_gui, running_backend, snackbar_catcher, catch_org_info_widget
):
    c_w = logged_gui.test_get_central_widget()
    assert c_w is not None
    c_w.button_user.menu().actions()[0].trigger()
    oi_w = await catch_org_info_widget()
    assert oi_w

    assert (
        oi_w.label_backend_addr.text()
        == logged_gui.test_get_core().device.organization_addr.to_url()
    )
    assert oi_w.label_data_size.text() == "Data size: <b>0 B</b>"
    # Metadata size vary slightly between runs
    assert oi_w.label_metadata_size.text().startswith("Metadata size: <b>")
    assert oi_w.label_total_size.text().startswith("Total size: <b>")
    assert oi_w.label_user_active.text() == "3 active user(s)"
    assert oi_w.label_user_revoked.text() == "0 revoked user(s)"
    assert oi_w.label_user_admin.text() == "2 administrator(s)"
    assert oi_w.label_user_standard.text() == "1 standard user(s)"
    assert oi_w.label_user_outsider.text() == "0 outsider(s)"

    assert oi_w.label_outsider_allowed.text() == translate("TEXT_ORG_INFO_OUTSIDER_ALLOWED")
    assert oi_w.label_user_limit.text() == translate("TEXT_ORG_INFO_USER_LIMIT_UNLIMITED")
    assert not oi_w.label_sequestration_state.isVisible()

    aqtbot.mouse_click(oi_w.button_copy_to_clipboard, QtCore.Qt.LeftButton)
    assert snackbar_catcher.snackbars == [
        ("INFO", translate("TEXT_BACKEND_ADDR_COPIED_TO_CLIPBOARD"))
    ]
    clipboard = QtGui.QGuiApplication.clipboard()
    assert clipboard.text() == c_w.core.device.organization_addr.to_url()


@pytest.mark.gui
@pytest.mark.trio
async def test_tab_login_logout_two_tabs(aqtbot, gui_factory, core_config, alice, monkeypatch):
    password = "P@ssw0rd"
    save_device_with_password_in_config(core_config.config_dir, alice, password)
    gui = await gui_factory()

    # Fix the return value of ensure_string_size, because it can depend of the size of the window
    monkeypatch.setattr(
        "parsec.core.gui.main_window.ensure_string_size", lambda s, size, font: (s[:16] + "...")
    )

    assert gui.tab_center.count() == 1
    assert gui.tab_center.tabText(0) == translate("TEXT_TAB_TITLE_LOG_IN_SCREEN")
    first_created_tab = gui.test_get_tab()

    await gui.test_switch_to_logged_in(alice)
    assert gui.tab_center.count() == 1
    assert gui.tab_center.tabText(0) == "CoolOrg - Alicey..."
    logged_tab = gui.test_get_tab()

    aqtbot.mouse_click(gui.add_tab_button, QtCore.Qt.LeftButton)
    assert gui.tab_center.count() == 2
    assert gui.tab_center.tabText(0) == "CoolOrg - Alicey..."
    assert gui.tab_center.tabText(1) == translate("TEXT_TAB_TITLE_LOG_IN_SCREEN")

    gui.switch_to_tab(0)

    def _logged_tab_displayed():
        assert logged_tab == gui.test_get_tab()

    await aqtbot.wait_until(_logged_tab_displayed)
    await gui.test_logout()
    assert gui.tab_center.count() == 1
    assert gui.tab_center.tabText(0) == translate("TEXT_TAB_TITLE_LOG_IN_SCREEN")
    assert gui.test_get_tab() != first_created_tab


@pytest.mark.gui
@pytest.mark.trio
async def test_tab_login_logout_two_tabs_logged_in(
    aqtbot, gui_factory, core_config, alice, bob, monkeypatch
):
    password = "P@ssw0rd"
    save_device_with_password_in_config(core_config.config_dir, alice, password)
    gui = await gui_factory()

    # Fix the return value of ensure_string_size, because it can depend of the size of the window
    monkeypatch.setattr(
        "parsec.core.gui.main_window.ensure_string_size", lambda s, size, font: (s[:16] + "...")
    )

    assert gui.tab_center.count() == 1
    assert gui.tab_center.tabText(0) == translate("TEXT_TAB_TITLE_LOG_IN_SCREEN")

    await gui.test_switch_to_logged_in(alice)
    assert gui.tab_center.count() == 1
    assert gui.tab_center.tabText(0) == "CoolOrg - Alicey..."
    alice_logged_tab = gui.test_get_tab()

    aqtbot.mouse_click(gui.add_tab_button, QtCore.Qt.LeftButton)
    assert gui.tab_center.count() == 2
    assert gui.tab_center.tabText(0) == "CoolOrg - Alicey..."
    assert gui.tab_center.tabText(1) == translate("TEXT_TAB_TITLE_LOG_IN_SCREEN")

    save_device_with_password_in_config(core_config.config_dir, bob, password)
    await gui.test_switch_to_logged_in(bob)
    assert gui.tab_center.count() == 2
    assert gui.tab_center.tabText(0) == "CoolOrg - Alicey..."
    assert gui.tab_center.tabText(1) == "CoolOrg - Boby M..."
    bob_logged_tab = gui.test_get_tab()
    assert bob_logged_tab != alice_logged_tab

    gui.switch_to_tab(0)

    def _logged_tab_displayed():
        assert alice_logged_tab == gui.test_get_tab()

    await aqtbot.wait_until(_logged_tab_displayed)

    await gui.test_logout()
    assert gui.tab_center.count() == 2
    assert gui.tab_center.tabText(0) == "CoolOrg - Boby M..."
    assert gui.tab_center.tabText(1) == translate("TEXT_TAB_TITLE_LOG_IN_SCREEN")


@pytest.mark.gui
@pytest.mark.trio
async def test_link_file_unknown_org(
    aqtbot, core_config, gui_factory, autoclose_dialog, running_backend, alice
):
    password = "P@ssw0rd"
    save_device_with_password_in_config(core_config.config_dir, alice, password)

    # Cheating a bit but it does not matter, we just want a link that appears valid with
    # an unknown organization
    org_addr = BackendOrganizationAddr.build(
        running_backend.addr, OrganizationID("UnknownOrg"), alice.organization_addr.root_verify_key
    )

    file_link = BackendOrganizationFileLinkAddr.build(
        organization_addr=org_addr, workspace_id=EntryID.new(), encrypted_path=b"<whatever>"
    )

    gui = await gui_factory(core_config=core_config, start_arg=file_link.to_url())
    lw = gui.test_get_login_widget()

    assert len(autoclose_dialog.dialogs) == 1
    assert autoclose_dialog.dialogs[0][0] == "Error"
    assert autoclose_dialog.dialogs[0][1] == translate(
        "TEXT_FILE_LINK_NOT_IN_ORG_organization"
    ).format(organization="UnknownOrg")

    def _devices_listed():
        assert lw.widget.layout().count() > 0

    await aqtbot.wait_until(_devices_listed)

    accounts_w = lw.widget.layout().itemAt(0).widget()
    assert accounts_w

    assert isinstance(accounts_w, LoginPasswordInputWidget)


<<<<<<< HEAD
@pytest.fixture
async def random_clipboard_data(running_backend):
    return "Still sane, Exile?"


@pytest.fixture
async def clipboard_text_provider(
    invitation_organization_link, invitation_device_link, invitation_user_link
):
    texts = [
        invitation_organization_link,
        invitation_device_link,
        invitation_user_link,
        "Still sane, Exile?",
    ]

    def _select_clipboard_text(idx):
        return texts[idx]

    return _select_clipboard_text
=======
@pytest.mark.gui
@pytest.mark.trio
@customize_fixtures(adam_profile=UserProfile.OUTSIDER)
async def test_outsider_profil_limit(
    aqtbot, running_backend, adam, core_config, gui_factory, alice_user_fs
):
    wid = await alice_user_fs.workspace_create(EntryName("workspace1"))
    await alice_user_fs.workspace_share(wid, adam.user_id, WorkspaceRole.READER)
    await alice_user_fs.process_last_messages()
    await alice_user_fs.sync()

    gui = await gui_factory()
    await gui.test_switch_to_logged_in(adam)

    w_w = await gui.test_switch_to_workspaces_widget()

    def _workspace_button_shown():
        layout_workspace = w_w.layout_workspaces.itemAt(0)
        assert layout_workspace is not None
        workspace_button = layout_workspace.widget()
        assert not isinstance(workspace_button, QtWidgets.QLabel)

    await aqtbot.wait_until(_workspace_button_shown)
    layout_workspace = w_w.layout_workspaces.itemAt(0)
    workspace_button = layout_workspace.widget()
    assert workspace_button.button_share.isVisible() is False
    assert w_w.button_add_workspace.isVisible() is False

    c_w = gui.test_get_central_widget()
    assert c_w.menu.button_users.isVisible() is False
>>>>>>> aa671c06


@pytest.mark.gui
@pytest.mark.trio
<<<<<<< HEAD
@pytest.mark.parametrize("clipboard_text_index", (0, 1, 2, 3))
async def test_join_organization_text_in_clipboard(
    aqtbot,
    running_backend,
    backend,
    autoclose_dialog,
    gui,
    catch_text_input_widget,
    qt_thread_gateway,
    clipboard_text_provider,
    clipboard_text_index,
):
    clipboard_text = clipboard_text_provider(clipboard_text_index)

    def _copy_to_clipboard():
        desktop.copy_to_clipboard(clipboard_text)

    await qt_thread_gateway.send_action(_copy_to_clipboard)

    await aqtbot.key_click(gui, "o", QtCore.Qt.ControlModifier, 200)
    text_input_w = await catch_text_input_widget()
    assert text_input_w

    if clipboard_text_index == 3:
        assert text_input_w.line_edit_text.text() == ""
    else:
        assert text_input_w.line_edit_text.text() == clipboard_text
=======
async def test_commercial_open_switch_offer(aqtbot, gui_factory, alice, monkeypatch):
    gui = await gui_factory()
    await gui.test_switch_to_logged_in(alice)
    c_w = gui.test_get_central_widget()
    assert c_w is not None

    actions = c_w.button_user.menu().actions()
    assert len(actions) == 4
    assert "Update subscription" not in [a.text() for a in actions]

    await gui.test_logout_and_switch_to_login_widget()

    monkeypatch.setattr("parsec.core.gui.central_widget.is_saas_addr", lambda _: True)

    await gui.test_switch_to_logged_in(alice)
    c_w = gui.test_get_central_widget()
    assert c_w is not None

    actions = c_w.button_user.menu().actions()
    assert len(actions) == 6
    assert actions[0].text() == "Update subscription"

    with patch("parsec.core.gui.central_widget.desktop.open_url") as mock:
        actions[0].triggered.emit()
        mock.assert_called_once()
>>>>>>> aa671c06
<|MERGE_RESOLUTION|>--- conflicted
+++ resolved
@@ -48,16 +48,12 @@
 
 
 @pytest.fixture
-<<<<<<< HEAD
 def catch_text_input_widget(widget_catcher_factory):
     return widget_catcher_factory("parsec.core.gui.custom_dialogs.TextInputWidget")
 
 
 @pytest.fixture
-async def invitation_organization_link(running_backend):
-=======
 async def organization_bootstrap_addr(running_backend):
->>>>>>> aa671c06
     org_id = OrganizationID("ShinraElectricPowerCompany")
     org_token = "123"
     await running_backend.backend.organization.create(org_id, org_token)
@@ -720,28 +716,6 @@
     assert isinstance(accounts_w, LoginPasswordInputWidget)
 
 
-<<<<<<< HEAD
-@pytest.fixture
-async def random_clipboard_data(running_backend):
-    return "Still sane, Exile?"
-
-
-@pytest.fixture
-async def clipboard_text_provider(
-    invitation_organization_link, invitation_device_link, invitation_user_link
-):
-    texts = [
-        invitation_organization_link,
-        invitation_device_link,
-        invitation_user_link,
-        "Still sane, Exile?",
-    ]
-
-    def _select_clipboard_text(idx):
-        return texts[idx]
-
-    return _select_clipboard_text
-=======
 @pytest.mark.gui
 @pytest.mark.trio
 @customize_fixtures(adam_profile=UserProfile.OUTSIDER)
@@ -772,12 +746,34 @@
 
     c_w = gui.test_get_central_widget()
     assert c_w.menu.button_users.isVisible() is False
->>>>>>> aa671c06
-
-
-@pytest.mark.gui
-@pytest.mark.trio
-<<<<<<< HEAD
+
+
+@pytest.fixture
+async def random_clipboard_data(running_backend):
+    return "Still sane, Exile?"
+
+
+@pytest.fixture
+async def clipboard_text_provider(
+    organization_bootstrap_addr,
+    device_invitation_addr,
+    user_invitation_addr,
+):
+    texts = [
+        organization_bootstrap_addr.to_url(),
+        device_invitation_addr.to_url(),
+        user_invitation_addr.to_url(),
+        "Still sane, Exile?",
+    ]
+
+    def _select_clipboard_text(idx):
+        return texts[idx]
+
+    return _select_clipboard_text
+
+
+@pytest.mark.gui
+@pytest.mark.trio
 @pytest.mark.parametrize("clipboard_text_index", (0, 1, 2, 3))
 async def test_join_organization_text_in_clipboard(
     aqtbot,
@@ -786,18 +782,14 @@
     autoclose_dialog,
     gui,
     catch_text_input_widget,
-    qt_thread_gateway,
     clipboard_text_provider,
     clipboard_text_index,
 ):
     clipboard_text = clipboard_text_provider(clipboard_text_index)
 
-    def _copy_to_clipboard():
-        desktop.copy_to_clipboard(clipboard_text)
-
-    await qt_thread_gateway.send_action(_copy_to_clipboard)
-
-    await aqtbot.key_click(gui, "o", QtCore.Qt.ControlModifier, 200)
+    desktop.copy_to_clipboard(clipboard_text)
+
+    aqtbot.key_click(gui, "o", QtCore.Qt.ControlModifier, 200)
     text_input_w = await catch_text_input_widget()
     assert text_input_w
 
@@ -805,7 +797,10 @@
         assert text_input_w.line_edit_text.text() == ""
     else:
         assert text_input_w.line_edit_text.text() == clipboard_text
-=======
+
+
+@pytest.mark.gui
+@pytest.mark.trio
 async def test_commercial_open_switch_offer(aqtbot, gui_factory, alice, monkeypatch):
     gui = await gui_factory()
     await gui.test_switch_to_logged_in(alice)
@@ -830,5 +825,4 @@
 
     with patch("parsec.core.gui.central_widget.desktop.open_url") as mock:
         actions[0].triggered.emit()
-        mock.assert_called_once()
->>>>>>> aa671c06
+        mock.assert_called_once()