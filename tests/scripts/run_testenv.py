--- conflicted
+++ resolved
@@ -129,14 +129,10 @@
 async def restart_local_backend(administration_token, backend_port, email_host):
     pattern = f"parsec.* backend.* run.* -P {backend_port}"
     command = (
-<<<<<<< HEAD
-        f"{sys.executable} -Wignore -m parsec.cli backend run -b MOCKED --db MOCKED --spontaneous-organization-bootstrap "
-        f"-P {backend_port} --administration-token {administration_token} --backend-addr parsec://localhost:{backend_port}?no_ssl=true"
-=======
         f"{sys.executable} -Wignore -m parsec.cli backend run -b MOCKED --db MOCKED "
         f"--email-host={email_host} -P {backend_port} "
+        f"--spontaneous-organization-bootstrap "
         f"--administration-token {administration_token} --backend-addr parsec://localhost:{backend_port}?no_ssl=true"
->>>>>>> 3efc1e53
     )
 
     # Trio does not support subprocess in windows yet
