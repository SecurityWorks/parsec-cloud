--- conflicted
+++ resolved
@@ -164,26 +164,14 @@
     # Each participant should have received a message
     for user, sock in ((alice, alice_ws), (bob, bob_ws)):
         rep = await message_get(sock)
-<<<<<<< HEAD
-        assert rep == {
-            "status": "ok",
-            "messages": [
-                {
-                    "count": 1,
-                    "body": f"{user.user_id.str} msg".encode(),
-                    "timestamp": DateTime(2000, 1, 2),
-                    "sender": alice.device_id,
-                }
-=======
         assert rep == MessageGetRepOk(
             messages=[
                 Message(
                     count=1,
-                    body=f"{user.user_id} msg".encode(),
+                    body=f"{user.user_id.str} msg".encode(),
                     timestamp=DateTime(2000, 1, 2),
                     sender=alice.device_id,
                 )
->>>>>>> ee73bbe6
             ],
         )
 
@@ -315,13 +303,6 @@
 
     # Also try with part of the job done
     rep = await vlob_maintenance_get_reencryption_batch(alice_ws, realm, 2, size=2)
-<<<<<<< HEAD
-    assert rep["status"] == "ok"
-    assert len(rep["batch"]) == 2
-    for entry in rep["batch"]:
-        entry["blob"] = f"{entry['vlob_id'].str}::{entry['version']} reencrypted".encode()
-    await vlob_maintenance_save_reencryption_batch(alice_ws, realm, 2, rep["batch"])
-=======
     assert isinstance(rep, VlobMaintenanceGetReencryptionBatchRepOk)
     assert len(rep.batch) == 2
 
@@ -331,11 +312,10 @@
             ReencryptionBatchEntry(
                 entry.vlob_id,
                 entry.version,
-                f"{entry.vlob_id}::{entry.version} reencrypted".encode(),
+                f"{entry.vlob_id.str}::{entry.version} reencrypted".encode(),
             )
         )
     await vlob_maintenance_save_reencryption_batch(alice_ws, realm, 2, batch)
->>>>>>> ee73bbe6
 
     rep = await realm_finish_reencryption_maintenance(alice_ws, realm, 2, check_rep=False)
     assert rep == {"status": "maintenance_error", "reason": "Reencryption operations are not over"}
@@ -360,19 +340,11 @@
             alice_ws, realm, encryption_revision, DateTime.now(), reencryption_msgs
         )
         updated_batch = [
-<<<<<<< HEAD
-            {
-                "vlob_id": vlob_id,
-                "version": version,
-                "blob": f"{vlob_id.str}::{version}::{encryption_revision}".encode(),
-            }
-=======
             ReencryptionBatchEntry(
                 vlob_id=vlob_id,
                 version=version,
-                blob=f"{vlob_id}::{version}::{encryption_revision}".encode(),
+                blob=f"{vlob_id.str}::{version}::{encryption_revision}".encode(),
             )
->>>>>>> ee73bbe6
             for vlob_id, version in {(vlobs[0], 1), (vlobs[0], 2), (vlobs[1], 1)}
         ]
         await vlob_maintenance_save_reencryption_batch(
@@ -493,14 +465,6 @@
 
     async def _reencrypt_with_batch_of_2(expected_size, expected_done):
         rep = await vlob_maintenance_get_reencryption_batch(alice_ws, realm, 2, size=2)
-<<<<<<< HEAD
-        assert rep["status"] == "ok"
-        assert len(rep["batch"]) == expected_size
-        for entry in rep["batch"]:
-            entry["blob"] = f"{entry['vlob_id'].str}::{entry['version']} reencrypted".encode()
-        rep = await vlob_maintenance_save_reencryption_batch(alice_ws, realm, 2, rep["batch"])
-        assert rep == {"status": "ok", "total": 3, "done": expected_done}
-=======
         assert isinstance(rep, VlobMaintenanceGetReencryptionBatchRepOk)
         assert len(rep.batch) == expected_size
 
@@ -510,12 +474,11 @@
                 ReencryptionBatchEntry(
                     entry.vlob_id,
                     entry.version,
-                    f"{entry.vlob_id}::{entry.version} reencrypted".encode(),
+                    f"{entry.vlob_id.str}::{entry.version} reencrypted".encode(),
                 )
             )
         rep = await vlob_maintenance_save_reencryption_batch(alice_ws, realm, 2, batch)
         assert rep == VlobMaintenanceSaveReencryptionBatchRepOk(total=3, done=expected_done)
->>>>>>> ee73bbe6
 
     # Should have 2 batch to reencrypt
     await _reencrypt_with_batch_of_2(expected_size=2, expected_done=2)
@@ -528,11 +491,7 @@
     # Check the vlob have changed
     for vlob_id, version in vlob_atoms:
         rep = await vlob_read(alice_ws, vlob_id, version, encryption_revision=2)
-<<<<<<< HEAD
-        assert rep["blob"] == f"{vlob_id.str}::{version} reencrypted".encode()
-=======
-        assert rep.blob == f"{vlob_id}::{version} reencrypted".encode()
->>>>>>> ee73bbe6
+        assert rep.blob == f"{vlob_id.str}::{version} reencrypted".encode()
 
 
 @pytest.mark.trio
