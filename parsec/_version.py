--- conflicted
+++ resolved
@@ -2,8 +2,4 @@
 
 # This file is imported from __init__.py and exec'd from setup.py
 
-<<<<<<< HEAD
-__version__ = "v2.11.1+dev"
-=======
-__version__ = "v2.11.0+dev"
->>>>>>> fc2ab6d5
+__version__ = "v2.11.1+dev"