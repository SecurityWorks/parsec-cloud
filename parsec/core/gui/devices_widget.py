# Parsec Cloud (https://parsec.cloud) Copyright (c) AGPLv3 2019 Scille SAS

from PyQt5.QtCore import pyqtSignal, Qt, QTimer
from PyQt5.QtWidgets import QWidget, QMenu, QGraphicsDropShadowEffect
from PyQt5.QtGui import QColor

from parsec.api.protocol import InvitationType
from parsec.core.backend_connection import backend_authenticated_cmds_factory
from parsec.core.remote_devices_manager import RemoteDevicesManagerBackendOfflineError
from parsec.core.types import BackendInvitationAddr

from parsec.core.gui.trio_thread import JobResultError, ThreadSafeQtSignal, QtToTrioJob
from parsec.core.gui.greet_device_widget import GreetDeviceWidget
from parsec.core.gui.lang import translate as _
from parsec.core.gui.custom_widgets import ensure_string_size
from parsec.core.gui.custom_dialogs import show_error
from parsec.core.gui.password_change_widget import PasswordChangeWidget
from parsec.core.gui.flow_layout import FlowLayout
from parsec.core.gui.ui.devices_widget import Ui_DevicesWidget
from parsec.core.gui.ui.device_button import Ui_DeviceButton
<<<<<<< HEAD
=======
from parsec.core.backend_connection import BackendNotAvailable
>>>>>>> 335bdb69


class DeviceButton(QWidget, Ui_DeviceButton):
    change_password_clicked = pyqtSignal(str)

    def __init__(self, device_name, is_current_device, certified_on):
        super().__init__()
        self.setupUi(self)
        self.is_current_device = is_current_device
        self.label_icon.apply_style()
        self.device_name = device_name
        self.certified_on = certified_on
        self.label_device_name.setText(
            ensure_string_size(self.device_name, 260, self.label_device_name.font())
        )
        self.label_device_name.setToolTip(self.device_name)
        if self.is_current_device:
            self.label_is_current.setText("({})".format(_("TEXT_DEVICE_IS_CURRENT")))
        self.setContextMenuPolicy(Qt.CustomContextMenu)
        self.customContextMenuRequested.connect(self.show_context_menu)
        effect = QGraphicsDropShadowEffect(self)
        effect.setColor(QColor(0x99, 0x99, 0x99))
        effect.setBlurRadius(10)
        effect.setXOffset(2)
        effect.setYOffset(2)
        self.setGraphicsEffect(effect)

    def show_context_menu(self, pos):
        if not self.is_current_device:
            return
        global_pos = self.mapToGlobal(pos)
        menu = QMenu(self)
        action = menu.addAction(_("ACTION_DEVICE_MENU_CHANGE_PASSWORD"))
        action.triggered.connect(self.change_password)
        menu.exec_(global_pos)

    def change_password(self):
        self.change_password_clicked.emit(self.device_name)


async def _do_invite_device(device, config):
    async with backend_authenticated_cmds_factory(
        addr=device.organization_addr,
        device_id=device.device_id,
        signing_key=device.signing_key,
        keepalive=config.backend_connection_keepalive,
    ) as cmds:
        rep = await cmds.invite_new(type=InvitationType.DEVICE, send_email=False)
        if rep["status"] != "ok":
            raise JobResultError(rep["status"])
        action_addr = BackendInvitationAddr.build(
            backend_addr=device.organization_addr,
            organization_id=device.organization_id,
            invitation_type=InvitationType.DEVICE,
            token=rep["token"],
        )
        return action_addr


async def _do_list_devices(core):
    try:
        return await core.get_user_devices_info()
    except BackendNotAvailable as exc:
        raise JobResultError("offline") from exc
    # TODO : handle all errors from the remote_devices_manager and notify GUI
    # Raises:
    #     RemoteDevicesManagerError
    #     RemoteDevicesManagerBackendOfflineError
    #     RemoteDevicesManagerNotFoundError
    #     RemoteDevicesManagerInvalidTrustchainError


class DevicesWidget(QWidget, Ui_DevicesWidget):
    list_success = pyqtSignal(QtToTrioJob)
    list_error = pyqtSignal(QtToTrioJob)

    invite_success = pyqtSignal(QtToTrioJob)
    invite_error = pyqtSignal(QtToTrioJob)

    def __init__(self, core, jobs_ctx, event_bus, *args, **kwargs):
        super().__init__(*args, **kwargs)

        self.setupUi(self)
        self.jobs_ctx = jobs_ctx
        self.core = core
        self.event_bus = event_bus
        self.layout_devices = FlowLayout(spacing=40)
        self.layout_content.addLayout(self.layout_devices)
        self.button_add_device.clicked.connect(self.invite_device)
        self.button_add_device.apply_style()
        self.filter_timer = QTimer()
        self.filter_timer.setInterval(300)
        self.list_success.connect(self.on_list_success)
        self.list_error.connect(self.on_list_error)
        self.invite_success.connect(self._on_invite_success)
        self.invite_error.connect(self._on_invite_error)
        self.line_edit_search.textChanged.connect(self.filter_timer.start)
        self.filter_timer.timeout.connect(self.on_filter_timer_timeout)
        self.reset()

    def on_filter_timer_timeout(self):
        self.filter_devices(self.line_edit_search.text())

    def filter_devices(self, pattern):
        pattern = pattern.lower()
        for i in range(self.layout_devices.count()):
            item = self.layout_devices.itemAt(i)
            if item:
                w = item.widget()
                if pattern and pattern not in w.device_name.lower():
                    w.hide()
                else:
                    w.show()

    def change_password(self, device_name):
        PasswordChangeWidget.exec_modal(core=self.core, parent=self)

    def invite_device(self):
        self.jobs_ctx.submit_job(
            ThreadSafeQtSignal(self, "invite_success", QtToTrioJob),
            ThreadSafeQtSignal(self, "invite_error", QtToTrioJob),
            _do_invite_device,
            device=self.core.device,
            config=self.core.config,
        )

    def _on_invite_success(self, job):
        GreetDeviceWidget.exec_modal(
            core=self.core, jobs_ctx=self.jobs_ctx, invite_addr=job.ret, parent=self
        )
        self.reset()

    def _on_invite_error(self, job):
        show_error(_("TEXT_DEVICES_CANNOT_INVITE_DEVICE"))

    def add_device(self, device_name, is_current_device, certified_on):
        button = DeviceButton(device_name, is_current_device, certified_on)
        self.layout_devices.addWidget(button)
        button.change_password_clicked.connect(self.change_password)
        button.show()

    def on_list_success(self, job):
        devices = job.ret
        current_device = self.core.device
        self.layout_devices.clear()
        for device in devices:
<<<<<<< HEAD
            device_name = device.device_label
=======
>>>>>>> 335bdb69
            self.add_device(
                device.device_name,
                is_current_device=device.device_name == current_device.device_name,
                certified_on=device.created_on,
            )

    def on_list_error(self, job):
        pass

    def reset(self):
        self.jobs_ctx.submit_job(
            ThreadSafeQtSignal(self, "list_success", QtToTrioJob),
            ThreadSafeQtSignal(self, "list_error", QtToTrioJob),
            _do_list_devices,
            core=self.core,
        )<|MERGE_RESOLUTION|>--- conflicted
+++ resolved
@@ -5,8 +5,7 @@
 from PyQt5.QtGui import QColor
 
 from parsec.api.protocol import InvitationType
-from parsec.core.backend_connection import backend_authenticated_cmds_factory
-from parsec.core.remote_devices_manager import RemoteDevicesManagerBackendOfflineError
+from parsec.core.backend_connection import BackendNotAvailable, backend_authenticated_cmds_factory
 from parsec.core.types import BackendInvitationAddr
 
 from parsec.core.gui.trio_thread import JobResultError, ThreadSafeQtSignal, QtToTrioJob
@@ -18,10 +17,6 @@
 from parsec.core.gui.flow_layout import FlowLayout
 from parsec.core.gui.ui.devices_widget import Ui_DevicesWidget
 from parsec.core.gui.ui.device_button import Ui_DeviceButton
-<<<<<<< HEAD
-=======
-from parsec.core.backend_connection import BackendNotAvailable
->>>>>>> 335bdb69
 
 
 class DeviceButton(QWidget, Ui_DeviceButton):
@@ -168,10 +163,6 @@
         current_device = self.core.device
         self.layout_devices.clear()
         for device in devices:
-<<<<<<< HEAD
-            device_name = device.device_label
-=======
->>>>>>> 335bdb69
             self.add_device(
                 device.device_name,
                 is_current_device=device.device_name == current_device.device_name,
