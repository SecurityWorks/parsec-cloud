--- conflicted
+++ resolved
@@ -903,13 +903,8 @@
         elif isinstance(rep, RealmUpdateRolesRepUserRevoked):
             # That cache is probably not up-to-date if we get this error code
             self.remote_devices_manager.invalidate_user_cache(recipient)
-<<<<<<< HEAD
             raise FSSharingNotAllowedError(f"The user `{recipient.str}` is revoked: {rep}")
-        elif rep["status"] == "require_greater_timestamp":
-=======
-            raise FSSharingNotAllowedError(f"The user `{recipient}` is revoked: {rep}")
         elif isinstance(rep, RealmUpdateRolesRepRequireGreaterTimestamp):
->>>>>>> 6c055561
             return await self.workspace_share(
                 workspace_id, recipient, role, rep.strictly_greater_than
             )
@@ -1223,13 +1218,8 @@
             raise FSWorkspaceNoAccess(
                 f"Not allowed to start maintenance on workspace {workspace_id.str}: {rep}"
             )
-<<<<<<< HEAD
-        elif rep["status"] != "ok":
+        elif not isinstance(rep, RealmStartReencryptionMaintenanceRepOk):
             raise FSError(f"Cannot start maintenance on workspace {workspace_id.str}: {rep}")
-=======
-        elif not isinstance(rep, RealmStartReencryptionMaintenanceRepOk):
-            raise FSError(f"Cannot start maintenance on workspace {workspace_id}: {rep}")
->>>>>>> 6c055561
         return True
 
     async def workspace_start_reencryption(self, workspace_id: EntryID) -> ReencryptionJob:
@@ -1304,17 +1294,10 @@
                 f"Cannot continue maintenance on workspace {workspace_id.str}: {exc}"
             ) from exc
 
-<<<<<<< HEAD
-        if rep["status"] == "not_allowed":
+        if isinstance(rep, RealmStatusRepNotAllowed):
             raise FSWorkspaceNoAccess(f"Not allowed to access workspace {workspace_id.str}: {rep}")
-        elif rep["status"] != "ok":
+        elif not isinstance(rep, RealmStatusRepOk):
             raise FSError(f"Error while getting status for workspace {workspace_id.str}: {rep}")
-=======
-        if isinstance(rep, RealmStatusRepNotAllowed):
-            raise FSWorkspaceNoAccess(f"Not allowed to access workspace {workspace_id}: {rep}")
-        elif not isinstance(rep, RealmStatusRepOk):
-            raise FSError(f"Error while getting status for workspace {workspace_id}: {rep}")
->>>>>>> 6c055561
 
         if not rep.in_maintenance or rep.maintenance_type != MaintenanceType.REENCRYPTION():
             raise FSWorkspaceNotInMaintenance("Not in reencryption maintenance")
