# Parsec Cloud (https://parsec.cloud) Copyright (c) AGPLv3 2019 Scille SAS

from hashlib import sha256
import pendulum

from parsec.crypto import (
    encrypt_signed_msg_with_secret_key,
    decrypt_raw_with_secret_key,
    # encrypt_raw_with_secret_key, TODO: uncomment when upload_block is implemented
    decrypt_and_verify_signed_msg_with_secret_key,
)

from parsec.core.backend_connection import BackendCmdsBadResponse, BackendNotAvailable
from parsec.core.types import LocalManifest, BlockAccess
from parsec.core.types import ManifestAccess, remote_manifest_serializer, Manifest
from parsec.core.fs.exceptions import (
    FSRemoteSyncError,
    FSRemoteManifestNotFound,
    FSBackendOfflineError,
)


class RemoteLoader:
    def __init__(self, device, workspace_id, backend_cmds, remote_device_manager, local_storage):
        self.device = device
        self.workspace_id = workspace_id
        self.backend_cmds = backend_cmds
        self.remote_device_manager = remote_device_manager
        self.local_storage = local_storage

    async def load_block(self, access: BlockAccess) -> bytes:
        """
        Raises:
            BackendConnectionError
            CryptoError
        """
        ciphered_block = await self.backend_cmds.block_read(access.id)
        # TODO: let encryption manager do the digest check ?
        # TODO: is digest even useful ? Given nacl.secret.Box does digest check
        # on the ciphered data they cannot be tempered. And given each block
        # has an unique key, valid blocks cannot be switched together.
        # TODO: better exceptions
        block = decrypt_raw_with_secret_key(access.key, ciphered_block)
        assert sha256(block).hexdigest() == access.digest, access

        self.local_storage.set_clean_block(access, block)
        return block

<<<<<<< HEAD
    async def load_manifest(self, access: ManifestAccess) -> LocalManifest:
        args = await self.backend_cmds.vlob_read(access.encryption_revision, access.id)
=======
    async def load_remote_manifest(self, access: ManifestAccess) -> Manifest:
        try:
            args = await self.backend_cmds.vlob_read(access.id)
        except BackendCmdsBadResponse as exc:
            if exc.status == "not_found":
                raise FSRemoteManifestNotFound(access)
            raise
>>>>>>> 1895cb1d
        expected_author_id, expected_timestamp, expected_version, blob = args
        author = await self.remote_device_manager.get_device(expected_author_id)
        raw = decrypt_and_verify_signed_msg_with_secret_key(
            access.key, blob, expected_author_id, author.verify_key, expected_timestamp
        )
        remote_manifest = remote_manifest_serializer.loads(raw)
        # TODO: better exception !
        assert remote_manifest.version == expected_version
        assert remote_manifest.author == expected_author_id
        # TODO: also store access id in remote_manifest and check it here
        return remote_manifest

    async def load_manifest(self, access: ManifestAccess) -> LocalManifest:
        remote_manifest = await self.load_remote_manifest(access)
        # TODO: This should only be done if the manifest is not in the local storage
        # The relationship between the local storage and the remote loader needs
        # to be settle so we can refactor this kind of dangerous code
        self.local_storage.set_base_manifest(access, remote_manifest)
        return remote_manifest.to_local(self.device.device_id)

    async def upload_manifest(self, access: ManifestAccess, manifest: Manifest):
        if manifest.version == 1:
            await self._vlob_create(access, manifest)
        else:
            await self._vlob_update(access, manifest)

    async def _vlob_create(self, access: ManifestAccess, manifest: Manifest):
        """Raises: FSBackendOfflineError, FSRemoteSyncError"""
        assert manifest.version == 1
        assert manifest.author == self.device.device_id
        now = pendulum.now()
        ciphered = encrypt_signed_msg_with_secret_key(
            self.device.device_id,
            self.device.signing_key,
            access.key,
            remote_manifest_serializer.dumps(manifest),
            now,
        )
        try:
            await self.backend_cmds.vlob_create(self.workspace_id, access.id, now, ciphered)
        except BackendNotAvailable as exc:
            raise FSBackendOfflineError(str(exc)) from exc
        except BackendCmdsBadResponse as exc:
            if exc.status == "already_exists":
                raise FSRemoteSyncError(access)
            # TODO: does that happen?
            raise

    async def _vlob_update(self, access: ManifestAccess, manifest: Manifest):
        """Raises: FSBackendOfflineError, FSRemoteSyncError"""
        assert manifest.version > 1
        assert manifest.author == self.device.device_id
        now = pendulum.now()
        ciphered = encrypt_signed_msg_with_secret_key(
            self.device.device_id,
            self.device.signing_key,
            access.key,
            remote_manifest_serializer.dumps(manifest),
            now,
        )
        try:
            await self.backend_cmds.vlob_update(access.id, manifest.version, now, ciphered)
        except BackendNotAvailable as exc:
            raise FSBackendOfflineError(str(exc)) from exc
        except BackendCmdsBadResponse as exc:
            if exc.status == "bad_version":
                raise FSRemoteSyncError(access)
            # TODO: does that happen?
            raise<|MERGE_RESOLUTION|>--- conflicted
+++ resolved
@@ -46,10 +46,6 @@
         self.local_storage.set_clean_block(access, block)
         return block
 
-<<<<<<< HEAD
-    async def load_manifest(self, access: ManifestAccess) -> LocalManifest:
-        args = await self.backend_cmds.vlob_read(access.encryption_revision, access.id)
-=======
     async def load_remote_manifest(self, access: ManifestAccess) -> Manifest:
         try:
             args = await self.backend_cmds.vlob_read(access.id)
@@ -57,7 +53,6 @@
             if exc.status == "not_found":
                 raise FSRemoteManifestNotFound(access)
             raise
->>>>>>> 1895cb1d
         expected_author_id, expected_timestamp, expected_version, blob = args
         author = await self.remote_device_manager.get_device(expected_author_id)
         raw = decrypt_and_verify_signed_msg_with_secret_key(
