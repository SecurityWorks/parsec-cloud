--- conflicted
+++ resolved
@@ -4,190 +4,8 @@
 from parsec.core.fs.utils import FSInvalidPath
 
 
-<<<<<<< HEAD
-class FS:
-    def __init__(self, manifests_manager, blocks_manager):
-        self.manifests_manager = manifests_manager
-        self.blocks_manager = blocks_manager
-        self._entry_cls_factory()
-        self.root = None
-
-    def _entry_cls_factory(self):
-        class FileEntry(BaseFileEntry):
-            _fs = self
-
-        class FolderEntry(BaseFolderEntry):
-            _fs = self
-
-        class NotLoadedEntry(BaseNotLoadedEntry):
-            _fs = self
-
-        class RootEntry(BaseRootEntry):
-            _fs = self
-
-        class VlobAccess(BaseVlobAccess):
-            _fs = self
-
-        class PlaceHolderAccess(BasePlaceHolderAccess):
-            _fs = self
-
-        class UserVlobAccess(BaseUserVlobAccess):
-            _fs = self
-
-        class Block(BaseBlock):
-            _fs = self
-
-        class BlockAccess(BaseBlockAccess):
-            _fs = self
-
-        class DirtyBlockAccess(BaseDirtyBlockAccess):
-            _fs = self
-
-        self._file_entry_cls = FileEntry
-        self._folder_entry_cls = FolderEntry
-        self._not_loaded_entry_cls = NotLoadedEntry
-        self._root_entry_cls = RootEntry
-        self._vlob_access_cls = VlobAccess
-        self._placeholder_access_cls = PlaceHolderAccess
-        self._user_vlob_access_cls = UserVlobAccess
-        self._block_cls = Block
-        self._block_access_cls = BlockAccess
-        self._dirty_block_access_cls = DirtyBlockAccess
-
-    async def init(self, nursery):
-        access = self._user_vlob_access_cls(None)  # TODO...
-        # Note we don't try to get the user manifest from the backend here
-        # The reason is we already know version 0 of the manifest (i.e. empty
-        # user manifest), so we fallback to it if there is nothing better in
-        # the local storage. This way init can be done no matter if the
-        # backend is not available.
-        user_manifest = await self.manifests_manager.fetch_user_manifest_from_local()
-        user_id = self.manifests_manager.device.user_id
-        device_name = self.manifests_manager.device.device_name
-        if not user_manifest:
-            self.root = self._root_entry_cls(
-                access, user_id, device_name, name="", need_flush=False, need_sync=False
-            )
-        else:
-            self.root = self._load_entry(
-                access, user_id, device_name, name="", parent=None, manifest=user_manifest
-            )
-
-    async def teardown(self):
-        # TODO: if should be handled by parent
-        # Flush what needs to be before leaving to avoid data loss
-        if self.root:
-            await self.root.flush(recursive=True)
-
-    async def fetch_path(self, path):
-        if not path.startswith("/"):
-            raise FSInvalidPath("Path must be absolute")
-
-        hops = [n for n in path.split("/") if n]
-        entry = self.root
-        for hop in hops:
-            if not isinstance(entry, BaseFolderEntry):
-                raise FSInvalidPath("Path `%s` doesn't exists" % path)
-
-            entry = await entry.fetch_child(hop)
-        return entry
-
-    def _load_entry(self, access, user_id, device_name, name, parent, manifest):
-        if manifest["type"] == "file_manifest":
-            blocks_accesses = [self._block_access_cls(**v) for v in manifest["blocks"]]
-            return self._file_entry_cls(
-                access=access,
-                user_id=user_id,
-                device_name=device_name,
-                need_flush=False,
-                need_sync=False,
-                name=name,
-                parent=parent,
-                created=manifest["created"],
-                updated=manifest["updated"],
-                base_version=manifest["version"],
-                size=manifest["size"],
-                blocks_accesses=blocks_accesses,
-            )
-
-        elif manifest["type"] == "local_file_manifest":
-            blocks_accesses = [self._block_access_cls(**v) for v in manifest["blocks"]]
-            dirty_blocks_accesses = [
-                self._dirty_block_access_cls(**v) for v in manifest["dirty_blocks"]
-            ]
-            return self._file_entry_cls(
-                access=access,
-                user_id=user_id,
-                device_name=device_name,
-                need_flush=False,
-                need_sync=manifest["need_sync"],
-                name=name,
-                parent=parent,
-                created=manifest["created"],
-                updated=manifest["updated"],
-                base_version=manifest["base_version"],
-                size=manifest["size"],
-                blocks_accesses=blocks_accesses,
-                dirty_blocks_accesses=dirty_blocks_accesses,
-            )
-
-        elif manifest["type"] in ("folder_manifest", "user_manifest"):
-            children_accesses = {
-                k: self._vlob_access_cls(**v) for k, v in manifest["children"].items()
-            }
-            if manifest["type"] == "folder_manifest":
-                entry_cls = self._folder_entry_cls
-            else:
-                entry_cls = self._root_entry_cls
-            return entry_cls(
-                access=access,
-                user_id=user_id,
-                device_name=device_name,
-                need_flush=False,
-                need_sync=False,
-                name=name,
-                parent=parent,
-                created=manifest["created"],
-                updated=manifest["updated"],
-                base_version=manifest["version"],
-                children_accesses=children_accesses,
-            )
-
-        elif manifest["type"] in ("local_folder_manifest", "local_user_manifest"):
-            children_accesses = {}
-            for k, v in manifest["children"].items():
-                vtype = v.pop("type")
-                if vtype == "vlob":
-                    children_accesses[k] = self._vlob_access_cls(**v)
-                elif vtype == "placeholder":
-                    children_accesses[k] = self._placeholder_access_cls(**v)
-                else:
-                    raise RuntimeError("Unknown entry type `%s`" % vtype)
-
-            if manifest["type"] == "local_folder_manifest":
-                entry_cls = self._folder_entry_cls
-            else:
-                entry_cls = self._root_entry_cls
-            return entry_cls(
-                access=access,
-                user_id=user_id,
-                device_name=device_name,
-                need_flush=False,
-                need_sync=manifest["need_sync"],
-                name=name,
-                parent=parent,
-                created=manifest["created"],
-                updated=manifest["updated"],
-                base_version=manifest["base_version"],
-                children_accesses=children_accesses,
-            )
-
-        else:
-            raise RuntimeError("Invalid manifest type `%s`", manifest["type"])
-=======
 class FS(FSOpsMixin, FSSyncMixin, FSBase):
     pass
 
 
-__all__ = ("FSInvalidPath", "FS")
->>>>>>> 625f5a1c
+__all__ = ("FSInvalidPath", "FS")