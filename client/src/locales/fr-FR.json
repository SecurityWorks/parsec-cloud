{
    "HomePage": {
        "topbar": {
            "settings": "Paramètres",
            "logout": "Déconnexion",
            "help": "Aide et commentaires",
            "myDevices": "Mes appareils"
        },
        "organizationList": {
            "title": "Vos organisations",
            "subtitle": "Gardez le contrôle total sur vos données avec Parsec et soyez sûr de leur sécurité.",
            "lastLogin": "Dernière connexion sur cet appareil :",
            "sortOrderAsc": "Croissant",
            "sortOrderDesc": "Décroissant",
            "sortByOrganization": "Organisation",
            "sortByUserName": "Nom d'utilisateur",
            "sortByLastLogin": "Dernière connexion",
            "labelSortBy": "Trier par",
            "search": "Rechercher"
        },
        "noExistingOrganization": {
            "title": "Besoin de créer ou rejoindre une organisation ?",
            "createOrJoin": "Créer ou rejoindre",
            "createOrganization": "Créer une organisation",
            "createOrganizationTitle": "Créer",
            "createOrganizationSubtitle": "Je souhaite créer une organisation",
            "joinOrganization": "Rejoindre une organisation",
            "joinOrganizationTitle": "Rejoindre",
            "joinOrganizationSubtitle": "J'ai reçu une invitation Parsec Cloud"
        },
        "organizationLogin": {
            "backToList": "Retour aux organisations",
            "forgottenPassword": "Mot de passe oublié ?",
            "passwordLabel": "Mot de passe",
            "login": "Se connecter"
        },
        "mainMenu": {
            "changelog": "Journal des modifications"
        },
        "organizationActionSheet": {
            "header": "Organisation",
            "create": "Créer",
            "joinByLink": "Rejoindre par lien",
            "joinByQRcode": "Rejoindre par QR code"
        },
        "noDevices": "Vous n'avez pas d'appareils sur ce téléphone.",
        "howToAddDevices": "Pour ajouter un appareil, invitez-le depuis une organisation existante, ou créez une nouvelle organisation.",
        "pleaseConnectToAnOrganization": "Bienvenue. Veuillez ajouter une organisation pour commencer à utiliser Parsec.",
        "createOrganization": "Créer une organisation",
        "joinByLink": "Rejoindre par lien",
        "joinByQRcode": "Rejoindre par QR code"
    },
    "CreateOrganization": {
        "pageTitle": "Créer une organisation",
        "fullname": "Nom complet",
        "fullnamePlaceholder": "Jean MARTIN",
        "email": "Email",
        "emailPlaceholder": "jean.martin{'@'}exemple.com",
        "organizationName": "Nom de l'organisation",
        "organizationNamePlaceholder": "MonOrganisation",
        "serverDescription": "Serveur de l'organisation",
        "useParsecServer": "Utiliser le serveur PARSEC principal",
        "useMyOwnServer": "Je dispose de mon propre serveur PARSEC",
        "acceptTOS": "J'accepte la Politique de Confidentialité et les Conditions Générales de Vente et d'Utilisation de PARSEC",
        "parsecServerUrl": "URL de votre serveur PARSEC",
        "parsecServerUrlPlaceholder": "parsec://hote:port",
        "registeringDevice": "Enregistrement de votre appareil",
        "deviceNameInputLabel": "Nom de l'appareil",
        "deviceNamePlaceholder": "Desktop123",
        "loading": "Un instant, nous mettons en place votre organisation",
        "organizationCreated": "Vous pouvez accéder à votre nouvelle organisation",
        "next": "Suivant",
        "previous": "Précédent",
        "done": "Terminer"
    },
    "JoinByLinkModal": {
        "pageTitle": "Rejoindre par lien",
        "pleaseEnterUrl": "Veuillez entrer l'URL de l'organisation",
        "urlInputLabel": "URL de l'organisation",
        "urlPlaceholder": "parsec://hote:port/organisation?action=action&...",
        "join": "Rejoindre"
    },
    "AlertConfirmation": {
        "areYouSure": "Êtes-vous sûr ?",
        "infoNotSaved": "Si vous avez rempli des informations, elles ne seront pas sauvegardées.",
        "ok": "OK",
        "cancel": "Annuler",
        "yes": "Oui",
        "no": "Non"
    },
    "MenuPage": {
        "documents": "Documents",
        "myOrganization": "Mon organisation",
        "settings": "Paramètres",
        "about": "À propos",
        "support": "Aide et commentaires",
        "helpLink": "https://my.parsec.cloud/help"
    },
    "HeaderPage": {
        "about": "À propos",
        "support": "Aide et commentaires",
        "loggedIn": "Connecté",
        "titles": {
            "workspaces": "Mes espaces",
            "settings": "Paramètres",
            "devices": "Appareils"
        },
        "previous": "Précédent"
    },
    "SettingsPage": {
        "pageTitle": "Paramètres",
        "enableTelemetry": "Activer la télémétrie",
        "enableTelemetryDescription": "Envoie automatiquement les rapports d’erreur",
        "minimizeToSystemTray": "Réduire dans la barre d'état",
        "minimizeToSystemTrayDescription": "Lorsque l'application est fermée, Parsec continuera à fonctionner en arrière-plan",
        "unsyncFiles": "Afficher les fichiers exclus de la synchronisation",
        "unsyncFilesDescription": "Les fichiers exclus de la synchronisation seront visibles",
        "meteredConnection": "Connexion limitée",
        "meteredConnectionDescription": "L'application réduira la synchronisation des données lorsque vous êtes connecté à une connexion limitée",
        "language": "Langue",
        "lang": {
            "frFR": "Français",
            "enUS": "English"
        },
        "telemetry": "Télémétrie",
        "behavior": "Comportement",
        "localization": "Localisation",
        "preferences": "Préférences",
        "theme": {
            "label": "Thème",
            "dark": "Sombre",
            "light": "Clair",
            "system": "Système"
        },
        "general": "Général",
        "advanced": "Avancé"
    },
    "WorkspacesPage": {
        "createWorkspace": "Nouvel espace de travail",
        "documents": "Documents",
        "user": "utilisateur",
        "itemCount": "Aucun élément | Un élément | {count} éléments",
        "workspaceContextMenu": {
            "titleOffline": "Hors Connexion",
            "titleManage": "Gestion de l'espace",
            "titleCollaboration": "Collaboration",
            "actionOffline": "Rendre disponible hors-ligne",
            "actionRename": "Renommer",
            "actionOpenInExplorer": "Ouvrir dans l'explorateur",
            "actionHistory": "Historique de versions",
            "actionManage": "Gérer l'espace de travail",
            "actionDetails": "Détails",
            "actionCopyLink": "Copier le lien"
        },
        "CreateWorkspaceModal": {
            "pageTitle": "Créer un espace de travail",
            "name": "Nom",
            "namePlaceholder": "Espace de travail",
            "cancel": "Annuler",
            "create": "Créer"
        },
        "WorkspacesShareModal": {
            "pageTitle": "Partager l'espace de travail",
            "reader": "Lecteur",
            "contributor": "Contributeur",
            "manager": "Gérant",
            "owner": "Propriétaire",
            "notShared": "Non partagé",
            "inviteNewUser": "Inviter un nouvel utilisateur"
        },
        "Workspace": {
            "sharedWith": "Non partagé | Une personne | {count} personnes",
            "lastUpdate": "Dernière modification :"
        },
        "viewDisplay": {
            "grid": "grille",
            "list": "liste"
        },
        "listDisplayTitles": {
            "name": "Nom",
            "role": "Rôle",
            "sharedWith": "Utilisateurs",
            "lastUpdate": "Dernière modif.",
            "size": "Taille"
        },
        "sort": {
            "sortByName": "Nom",
            "sortBySize": "Taille",
            "sortByLastUpdated": "Dernière màj"
        },
        "role": {
            "owner": "Propriétaire",
            "manager": "Gérant",
            "contributor": "Contributeur",
            "reader": "Lecteur"
        }
    },
    "OrganizationPage": {
        "pageTitle": "Mon organisation",
        "users": "Utilisateurs",
        "workspaces": "Espaces de travail",
        "storage": "Stockage",
        "OrganizationPageUsers": {
            "inviteUser": "Inviter un utilisateur",
            "pendingInvitations": "invitation(s) en cours",
            "OrganizationPendingUserContextMenu": {
                "greetUser": "Accueillir l'utilisateur",
                "cancelInvitation": "Annuler l'invitation"
            },
            "OrganizationUserContextMenu": {
                "details": "Voir détails",
                "revoke": "Révoquer"
            }
        }
    },
    "common": {
        "date": {
            "lastLoginSeconds": "il y a une seconde | il y a {seconds} secondes",
            "lastLoginMinutes": "il y a une minute | il y a {minutes} minutes",
            "lastLoginHours": "il y a une heure | il y a {hours} heures",
            "lastLoginDays": "il y a un jour | il y a {days} jours"
        },
        "filesize": {
            "bytes": "o",
            "kilobytes": "Ko",
            "megabytes": "Mo",
            "gigabytes": "Go",
            "terabytes": "To"
        }
    },
    "SideMenu": {
        "allWorkspaces": "Tous les espaces de travail"
    },
<<<<<<< HEAD
    "Password": {
        "password": "Mot de passe",
        "confirmPassword": "Confirmer le mot de passe",
        "passwordInfo":"Votre mot de passe doit être sécurisé et vous devez le mémoriser. Nous vous conseillions de créer plusieurs appareils si possible et de partager les espaces de travail.",
        "passwordLevelLow": "Faible",
        "passwordLevelMedium": "Moyen",
        "passwordLevelHigh": "Fort",
        "passwordCriteria": "Assurez-vous qu'il comporte au moins 15 caractères OU au moins 8 caractères comprenant un chiffre et une lettre minuscule.",
        "noMatch": "Ne correspondent pas"
=======
    "DevicesPage": {
        "title": "Vos appareils",
        "addDevice": "Ajouter"
>>>>>>> 2065520f
    }
}<|MERGE_RESOLUTION|>--- conflicted
+++ resolved
@@ -231,7 +231,6 @@
     "SideMenu": {
         "allWorkspaces": "Tous les espaces de travail"
     },
-<<<<<<< HEAD
     "Password": {
         "password": "Mot de passe",
         "confirmPassword": "Confirmer le mot de passe",
@@ -241,10 +240,8 @@
         "passwordLevelHigh": "Fort",
         "passwordCriteria": "Assurez-vous qu'il comporte au moins 15 caractères OU au moins 8 caractères comprenant un chiffre et une lettre minuscule.",
         "noMatch": "Ne correspondent pas"
-=======
     "DevicesPage": {
         "title": "Vos appareils",
         "addDevice": "Ajouter"
->>>>>>> 2065520f
     }
 }