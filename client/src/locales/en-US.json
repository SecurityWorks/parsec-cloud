--- conflicted
+++ resolved
@@ -231,7 +231,6 @@
     "SideMenu": {
         "allWorkspaces": "All Workspaces"
     },
-<<<<<<< HEAD
     "Password": {
         "password": "Password",
         "confirmPassword": "Confirm password",
@@ -241,10 +240,8 @@
         "passwordLevelHigh": "Strong",
         "passwordCriteria": "Make sure it is at least 15 characters long OR at least 8 characters including a number and a lowercase letter.",
         "noMatch": "Do not match"
-=======
     "DevicesPage": {
         "title": "Your devices",
         "addDevice": "Add"
->>>>>>> 2065520f
     }
 }